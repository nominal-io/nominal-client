[project]
name = "nominal"
version = "1.61.0"
description = "Automate Nominal workflows in Python"
authors = [
    { name = "Alexander Reynolds", email = "alex.reynolds@nominal.io" },
    { name = "Alexander Hill", email = "alex.hill@nominal.io" },
    { name = "JP", email = "jack@nominal.io" },
    { name = "Michael Bauer", email = "michael@nominal.io" },
    { name = "Drake Eidukas", email = "drake@nominal.io" },
]
license = "MIT"
readme = "README.md"

classifiers = [
    "License :: OSI Approved :: MIT License",
    "Programming Language :: Python :: 3",
    "Programming Language :: Python :: 3.9",
    "Programming Language :: Python :: 3.10",
    "Programming Language :: Python :: 3.11",
    "Programming Language :: Python :: 3.12",
    "Programming Language :: Python :: 3.13",
]

requires-python = ">=3.9,<4"
dependencies = [
    "click>=8,<9",
    "conjure-python-client>=2.8.0,<4",
    "tabulate>=0.9.0,<0.10",
    "typing-extensions>=4,<5",
    # Any version is okay for these dependencies
    "pandas>=0.0.0",
    "python-dateutil>=0.0.0",
    "pyyaml>=0.0.0",
    "requests>=0.0.0",
    "ffmpeg-python>=0.2.0",
<<<<<<< HEAD
    "nominal-api==0.680.0",
=======
    "nominal-api==0.708.0",
>>>>>>> 23a81fd5
]


[project.urls]
Homepage = "https://nominal.io"
Documentation = "https://docs.nominal.io"
Repository = "https://github.com/nominal-io/nominal-client"

[tool.uv]
default-groups = ["dev"]

[dependency-groups]
dev = [
    "black>=24.8.0,<25",
    "jupyter>=1.1.1,<2",
    "jupyterlab>=4.2.5,<5",
    "mkdocs-material>=9.5.34,<10",
    "mkdocs>=1.6.1,<2",
    "mkdocstrings-python>=1.16.10,<2",
    "mkdocstrings>=0.29.1,<1",
    "mypy>=1.11.2,<2",
    "pandas-stubs~=2.0",
    "polars>=0.0.0",
    "pytest-cov>=5.0.0,<6",
    "pytest>=8.3.2,<9",
    "types-tabulate>=0.9.0.20240106,<0.10",
    "ruff>=0.4.2,<0.5",
    "types-pyyaml>=6.0.12.20240808,<7",
    "types-requests>=2.32.0.20240712,<3",
    "types-protobuf>=4.24.0.20240311,<5",
    "mkdocs-click>=0.9.0",
    "types-tabulate>=0.9.0.20241207,<0.10",
    "nominal-api-protos>=0.708.0",
    "coverage[toml]>=7.0.0",
]

[tool.uv.sources]
nominal = { workspace = true }

[project.optional-dependencies]
protos = ["nominal-api-protos>=0.708.0"]
tdms = ["nptdms>=1.9.0,<2"]

[project.scripts]
nom = 'nominal.cli:nom'

[build-system]
requires = ["hatchling"]
build-backend = "hatchling.build"

[tool.hatch.build.targets.sdist]
include = ["README.md", "LICENSE", "CHANGELOG.md", "nominal/*"]

[tool.hatch.build.targets.wheel]
include = ["README.md", "LICENSE", "CHANGELOG.md", "nominal/*"]

[tool.ruff]
line-length = 120
include = ["nominal/**/*.py", "tests/**/*.py"]

[tool.ruff.lint.pydocstyle]
convention = "google"

[tool.ruff.lint]
# See rules and codes: https://docs.astral.sh/ruff/rules/
select = [
    "F",    # pyFlakes
    "E",    # pycodestyle (Err)
    "W",    # pycodestyle (Warn)
    "D",    # pyDocstyle
    "I001", # Isort
    "FIX",  # Flake8-FIXme
    "PL",   # PyLinT
    "NPY",  # NumPY
    "T100", # debugger
]

extend-select = [
    "D417", # no missing arguments
]
ignore = [
    "FIX002",  # Ignore TODOs
    "D203",    # one-blank-line-before-class
    "D205",    # 1 blank line between summary and description
    "D213",    # multiline-summary-docs
    "D103",    # missing-class-docstring
    "D102",    # missing-public-method-docstring
    "D101",    # missing-public-class-docstring
    "D100",    # missing-module-docstring
    "D104",    # missing-package-docstring
    "D400",    # doc line ends in period
    "D415",    # doc line ends in punctuation
    "D401",    # imperative mood
    "PLW0603", # globals
    "PLR2004", # magic values
    "PLR0913", # too many arguments
]

[tool.mypy]
strict = true
packages = ["nominal"]

[[tool.mypy.overrides]]
module = "nominal_api.*"
implicit_reexport = true
no_implicit_optional = false
disable_error_code = ["no-any-return", "no-untyped-def"]

[[tool.mypy.overrides]]
module = "nptdms"
ignore_missing_imports = true

[[tool.mypy.overrides]]
module = "ffmpeg"
ignore_missing_imports = true

[[tool.mypy.overrides]]
module = "tests.*"
disable_error_code = ["no-untyped-def"]

[tool.pytest.ini_options]
filterwarnings = [
    "error", # transform all warnings into errors, except ignore: ones.
    # DeprecationWarning: The 'strict' parameter is no longer needed on Python 3+. This will raise an error in urllib3 v2.1.0.
    # from conjure-python-client, in conjure_python_client/_http/requests_client.py,
    # TransportAdapter.init_poolmanager() uses urllib3.poolmanager.PoolManager(..., strict=True) which is deprecated.
    "ignore:The 'strict' parameter is no longer needed on Python 3+.",
]
testpaths = ["tests"]
# make tests/e2e opt-in (they require a Nominal instance)
norecursedirs = ["tests/e2e"]
addopts = "--cov=nominal --cov-branch --cov-report=html --cov-report=term"

[tool.coverage.run]
omit = ["tests/*", "*__init__*", "nominal/__main__.py"]<|MERGE_RESOLUTION|>--- conflicted
+++ resolved
@@ -34,11 +34,7 @@
     "pyyaml>=0.0.0",
     "requests>=0.0.0",
     "ffmpeg-python>=0.2.0",
-<<<<<<< HEAD
-    "nominal-api==0.680.0",
-=======
     "nominal-api==0.708.0",
->>>>>>> 23a81fd5
 ]
 
 
