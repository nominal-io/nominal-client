[project]
name = "nominal"
version = "1.88.0"
description = "Automate Nominal workflows in Python"
authors = [
    { name = "Alexander Reynolds", email = "alex.reynolds@nominal.io" },
    { name = "Alexander Hill", email = "alex.hill@nominal.io" },
    { name = "JP", email = "jack@nominal.io" },
    { name = "Michael Bauer", email = "michael@nominal.io" },
    { name = "Drake Eidukas", email = "drake@nominal.io" },
]
license = "MIT"
readme = "README.md"

classifiers = [
    "License :: OSI Approved :: MIT License",
    "Programming Language :: Python :: 3",
    "Programming Language :: Python :: 3.10",
    "Programming Language :: Python :: 3.11",
    "Programming Language :: Python :: 3.12",
    "Programming Language :: Python :: 3.13",
    "Programming Language :: Python :: 3.14",
]

requires-python = ">=3.10,<4"
dependencies = [
    "cachetools>=6.1.0",
    "click>=8,<9",
    "conjure-python-client>=2.8.0,<4",
    "ffmpeg-python>=0.2.0",
    "nominal-api==0.931.0",
    "rich>=14.1.0",
    "tabulate>=0.9.0,<0.10",
    "types-cachetools>=6.0.0.20250525",
    "typing-extensions>=4,<5",
    # Any version is okay for these dependencies
    "pandas>=0.0.0",
    "polars>=0.0.0",
    "python-dateutil>=0.0.0",
    "pyyaml>=0.0.0",
    "requests>=0.0.0",
<<<<<<< HEAD
    "ffmpeg-python>=0.2.0",
    "nominal-api==0.861.0",
    "cachetools>=6.1.0",
    "types-cachetools>=6.0.0.20250525",
    "openpyxl>=0.0.0",
=======
>>>>>>> 7d263cc4
]


[project.urls]
Homepage = "https://nominal.io"
Documentation = "https://docs.nominal.io"
Repository = "https://github.com/nominal-io/nominal-client"

[tool.uv]
default-groups = ["dev"]

[dependency-groups]
dev = [
    "black>=24.8.0,<25",
    "coverage[toml]>=7.0.0",
    "ipykernel>=6.30.0",
    "mkdocs-click>=0.9.0",
    "mkdocs-material>=9.5.34,<10",
    "mkdocs>=1.6.1,<2",
    "mkdocstrings-python>=1.16.10,<2",
    "mkdocstrings>=0.29.1,<1",
    "mypy>=1.18.2,<2",
    "nominal-api-protos>=0.949.2",
    "pandas-stubs~=2.0",
    "pytest-cov>=5.0.0,<6",
    "pytest>=8.3.2,<9",
    "ruff==0.12.1",
    "types-protobuf>=4.24.0.20240311,<5",
    "types-python-dateutil>=2.9.0.20250822",
    "types-pyyaml>=6.0.12.20240808,<7",
    "types-requests>=2.32.0.20240712,<3",
    "types-tabulate>=0.9.0.20240106,<0.10",
    "types-tabulate>=0.9.0.20241207,<0.10",
]

[tool.uv.sources]
nominal = { workspace = true }

[project.optional-dependencies]
protos = ["nominal-api-protos>=0.949.2"]
tdms = ["nptdms>=1.9.0,<2"]

[project.scripts]
nom = 'nominal.cli:nom'
nominal = 'nominal.cli:nom'

[build-system]
requires = ["hatchling"]
build-backend = "hatchling.build"

[tool.hatch.build.targets.sdist]
include = ["README.md", "LICENSE", "CHANGELOG.md", "nominal/*"]

[tool.hatch.build.targets.wheel]
include = ["README.md", "LICENSE", "CHANGELOG.md", "nominal/*"]

[tool.ruff]
line-length = 120
include = ["nominal/**/*.py", "tests/**/*.py"]

[tool.ruff.lint.pydocstyle]
convention = "google"

[tool.ruff.lint]
# See rules and codes: https://docs.astral.sh/ruff/rules/
select = [
    "F",    # pyFlakes
    "E",    # pycodestyle (Err)
    "W",    # pycodestyle (Warn)
    "D",    # pyDocstyle
    "I001", # Isort
    "FIX",  # Flake8-FIXme
    "PL",   # PyLinT
    "NPY",  # NumPY
    "T100", # debugger
]

extend-select = [
    "D417", # no missing arguments
]
ignore = [
    "D100",    # missing-module-docstring
    "D101",    # missing-public-class-docstring
    "D102",    # missing-public-method-docstring
    "D103",    # missing-class-docstring
    "D104",    # missing-package-docstring
    "D203",    # one-blank-line-before-class
    "D205",    # 1 blank line between summary and description
    "D213",    # multiline-summary-docs
    "D400",    # doc line ends in period
    "D401",    # imperative mood
    "D415",    # doc line ends in punctuation
    "FIX002",  # Ignore TODOs
    "PLC0415", # import should be at top-level of a file  
    "PLR0913", # too many arguments
    "PLR2004", # magic values
    "PLW0603", # globals
]

[tool.mypy]
strict = true
packages = ["nominal"]

[[tool.mypy.overrides]]
module = "nominal_api.*"
implicit_reexport = true
no_implicit_optional = false
disable_error_code = ["no-any-return", "no-untyped-def"]

[[tool.mypy.overrides]]
module = "nptdms"
ignore_missing_imports = true

[[tool.mypy.overrides]]
module = "ffmpeg"
ignore_missing_imports = true

[[tool.mypy.overrides]]
module = "tests.*"
disable_error_code = ["no-untyped-def"]

[tool.pytest.ini_options]
filterwarnings = [
    "error", # transform all warnings into errors, except ignore: ones.
    # DeprecationWarning: The 'strict' parameter is no longer needed on Python 3+. This will raise an error in urllib3 v2.1.0.
    # from conjure-python-client, in conjure_python_client/_http/requests_client.py,
    # TransportAdapter.init_poolmanager() uses urllib3.poolmanager.PoolManager(..., strict=True) which is deprecated.
    "ignore:The 'strict' parameter is no longer needed on Python 3+.",
]
testpaths = ["tests"]
# make tests/e2e opt-in (they require a Nominal instance)
norecursedirs = ["tests/e2e"]
addopts = "--cov=nominal --cov-branch --cov-report=html --cov-report=term"

[tool.coverage.run]
omit = ["tests/*", "*__init__*", "nominal/__main__.py"]

[tool.pyright]
typeCheckingMode = "off"<|MERGE_RESOLUTION|>--- conflicted
+++ resolved
@@ -39,14 +39,7 @@
     "python-dateutil>=0.0.0",
     "pyyaml>=0.0.0",
     "requests>=0.0.0",
-<<<<<<< HEAD
-    "ffmpeg-python>=0.2.0",
-    "nominal-api==0.861.0",
-    "cachetools>=6.1.0",
-    "types-cachetools>=6.0.0.20250525",
     "openpyxl>=0.0.0",
-=======
->>>>>>> 7d263cc4
 ]
 
 
