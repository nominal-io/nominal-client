# ⬖ Nominal

Python client for Nominal test data, storage, and compute.

## Install

```sh
python3 -m pip install nominal --upgrade
```

## Usage

```py
import nominal as nm
```

### Connecting to Nominal

Retrieve your API key from [/sandbox](https://app.gov.nominal.io/sandbox) on your Nominal tenant. Then, set the Nominal connection parameters in a terminal:

```sh
python3 -m nominal auth set-token
```

This sets the auth token on your system, which can be updated with the same command as needed.

### Upload a Dataset

```py
dataset = nm.upload_csv(
    '../path/to/data.csv',
    name='Stand A',
    timestamp_column='timestamp',
    timestamp_type='epoch_seconds',
)
print('Uploaded dataset:', dataset.rid)
```

### Create a Run

```py
run = nm.create_run(
    name='Run A',
    start='2024-09-09T12:35:00Z',
    start='2024-09-09T13:18:00Z',
)
print("Created run:", run.rid)
```

### Update metadata of an existing Run

```py
run = nm.get_run('ri.scout.gov-staging.run.ce205f7e-9ef1-4a8b-92ae-11edc77441c6')
run.update(name='New Run Title')
```

### Change default Nominal tenant

By default, the library uses `https://api.gov.nominal.io/api` as the base url to the Nominal platform. Your scripts can change the URL they use with `set_base_url()`. For example, to use the staging URL:

```py
nm.set_base_url('https://api-staging.gov.nominal.io/api')
```

## Development

Developer workflows are run with [`just`](https://github.com/casey/just). You can use `just -l` to list commands, and view the `justfile` for the commands.

We use `poetry` for packaging and developing. Add a depenency with `poetry add dep`, or `poetry add --group dev dep` for a dev dependency.

We use `ruff` for formatting and imports, `mypy` for static typing, and `pytest` for testing.

<<<<<<< HEAD
To run all tests and checks: `just verify`. To include e2e tests (for Nominal developers): `just verify-e2e`.
=======
To run all tests and checks: `just validate`. To include e2e tests (for Nominal developers): `just validate-e2e <token>`.
>>>>>>> 5bc32b6c

As a rule, all tools should be configured via pyproject.toml, and should prefer configuration over parameters for project information. For example, `poetry run mypy` should work without having to run `poetry run mypy nominal`.

Tests are written with `pytest`. By default, `pytest` runs all the tests in `tests/` except the end-to-end (e2e) tests in `tests/e2e`. To run e2e tests, `pytest` needs to be passed the e2e test directory with command-line arguments for connecting to the Nominal platform to test against. The e2e tests can be ran manually as:

```sh
poetry run pytest tests/e2e --auth-token AUTH_TOKEN [--base-url BASE_URL]
```

or simply with `just test-e2e <token>`.<|MERGE_RESOLUTION|>--- conflicted
+++ resolved
@@ -70,11 +70,7 @@
 
 We use `ruff` for formatting and imports, `mypy` for static typing, and `pytest` for testing.
 
-<<<<<<< HEAD
 To run all tests and checks: `just verify`. To include e2e tests (for Nominal developers): `just verify-e2e`.
-=======
-To run all tests and checks: `just validate`. To include e2e tests (for Nominal developers): `just validate-e2e <token>`.
->>>>>>> 5bc32b6c
 
 As a rule, all tools should be configured via pyproject.toml, and should prefer configuration over parameters for project information. For example, `poetry run mypy` should work without having to run `poetry run mypy nominal`.
 
