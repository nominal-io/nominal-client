--- conflicted
+++ resolved
@@ -1512,11 +1512,7 @@
 
 [[package]]
 name = "nominal"
-<<<<<<< HEAD
-version = "1.78.1"
-=======
-version = "1.80.0"
->>>>>>> 6da324ae
+version = "1.81.0"
 source = { editable = "." }
 dependencies = [
     { name = "cachetools" },
