--- conflicted
+++ resolved
@@ -56,10 +56,7 @@
     "Workbook",
     "Workspace",
     "WriteStream",
-<<<<<<< HEAD
-=======
     "Event",
     "EventType",
     "poll_until_ingestion_completed",
->>>>>>> 23a81fd5
 ]