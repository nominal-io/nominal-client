from __future__ import annotations

import enum
from dataclasses import dataclass, field
<<<<<<< HEAD
from typing import Any, BinaryIO, Protocol, cast
=======
from datetime import datetime
from typing import Any, BinaryIO, cast
>>>>>>> 4b44dfa3

import pandas as pd
from typing_extensions import Self

from nominal._api.combined import (
    api,
    datasource_api,
    scout_compute_api,
    scout_dataexport_api,
    timeseries_logicalseries_api,
)
from nominal.core._clientsbunch import HasAuthHeader
from nominal.core._utils import HasRid
from nominal.ts import _MAX_TIMESTAMP, _MIN_TIMESTAMP, IntegralNanosecondsUTC, _SecondsNanos


class ChannelDataType(enum.Enum):
    DOUBLE = "DOUBLE"
    STRING = "STRING"
    UNKNOWN = "UNKNOWN"

    @classmethod
    def _from_conjure(
        cls, data_type: datasource_api.SeriesDataType | timeseries_logicalseries_api.SeriesDataType
    ) -> Self:
        if data_type.value in cls.__members__:
            return cls(data_type.value)
        else:
            return cls("UNKNOWN")


@dataclass
class Channel(HasRid):
    """Metadata for working with channels."""

    rid: str
    name: str
    data_source: str
    data_type: ChannelDataType | None
    unit: str | None
    description: str | None
    _clients: _Clients = field(repr=False)

    class _Clients(HasAuthHeader, Protocol):
        @property
        def dataexport(self) -> scout_dataexport_api.DataExportService: ...
        @property
        def logical_series(self) -> timeseries_logicalseries_api.LogicalSeriesService: ...

    def to_pandas(
        self,
        start: datetime | IntegralNanosecondsUTC | None = None,
        end: datetime | IntegralNanosecondsUTC | None = None,
    ) -> pd.Series[Any]:
        """Retrieve the channel data as a pandas.Series.

        The index of the series is the timestamp of the data.
        The index name is "timestamp" and the series name is the channel name.

        Example:
        ```
        s = channel.to_pandas()
        print(s.name, "mean:", s.mean())
        ```
        """
        start_time = _MIN_TIMESTAMP.to_api() if start is None else _SecondsNanos.from_flexible(start).to_api()
        end_time = _MAX_TIMESTAMP.to_api() if end is None else _SecondsNanos.from_flexible(end).to_api()
        body = _get_series_values_csv(
            self._clients.auth_header, self._clients.dataexport, {self.rid: self.name}, start_time, end_time
        )
        df = pd.read_csv(body, parse_dates=["timestamp"], index_col="timestamp")
        return df[self.name]

    @classmethod
    def _from_conjure_datasource_api(cls, clients: _Clients, channel: datasource_api.ChannelMetadata) -> Self:
        # NOTE: intentionally ignoring archetype RID as it does not correspond to a Channel in the same way that a logical series does
        if channel.series_rid.logical_series is None:
            raise ValueError(f"Cannot create ChannelMetadata for channel {channel.name}: no defined RID")

        channel_unit = channel.unit.symbol if channel.unit else None
        channel_data_type = ChannelDataType._from_conjure(channel.data_type) if channel.data_type else None
        return cls(
            rid=channel.series_rid.logical_series,
            name=channel.name,
            data_source=channel.data_source,
            unit=channel_unit,
            description=channel.description,
            data_type=channel_data_type,
            _clients=clients,
        )

    @classmethod
    def _from_conjure_logicalseries_api(
        cls, clients: _Clients, series: timeseries_logicalseries_api.LogicalSeries
    ) -> Self:
        channel_data_type = ChannelDataType._from_conjure(series.series_data_type) if series.series_data_type else None
        return cls(
            rid=series.rid,
            name=series.channel,
            data_source=series.data_source_rid,
            unit=series.unit,
            description=series.description,
            data_type=channel_data_type,
            _clients=clients,
        )


def _get_series_values_csv(
    auth_header: str,
    client: scout_dataexport_api.DataExportService,
    rid_to_name: dict[str, str],
    start: api.Timestamp,
    end: api.Timestamp,
) -> BinaryIO:
    request = scout_dataexport_api.ExportDataRequest(
        channels=scout_dataexport_api.ExportChannels(
            time_domain=scout_dataexport_api.ExportTimeDomainChannels(
                channels=[
                    scout_dataexport_api.TimeDomainChannel(
                        column_name=name,
                        compute_node=scout_compute_api.SeriesNode(
                            raw=scout_compute_api.RawUntypedSeriesNode(name=name)
                        ),
                    )
                    for name in rid_to_name.values()
                ],
                merge_timestamp_strategy=scout_dataexport_api.MergeTimestampStrategy(
                    # only one series will be returned, so no need to merge
                    none=scout_dataexport_api.NoneStrategy(),
                ),
                output_timestamp_format=scout_dataexport_api.TimestampFormat(
                    iso8601=scout_dataexport_api.Iso8601TimestampFormat()
                ),
            )
        ),
        start_time=start,
        end_time=end,
        context=scout_compute_api.Context(
            function_variables={},
            variables={
                name: scout_compute_api.VariableValue(series=scout_compute_api.SeriesSpec(rid=rid))
                for rid, name in rid_to_name.items()
            },
        ),
        format=scout_dataexport_api.ExportFormat(csv=scout_dataexport_api.Csv()),
        resolution=scout_dataexport_api.ResolutionOption(
            undecimated=scout_dataexport_api.UndecimatedResolution(),
        ),
    )
    response = client.export_channel_data(auth_header, request)
    # note: the response is the same as the requests.Response.raw field, with stream=True on the request;
    # this acts like a file-like object in binary-mode.
    return cast(BinaryIO, response)<|MERGE_RESOLUTION|>--- conflicted
+++ resolved
@@ -2,12 +2,8 @@
 
 import enum
 from dataclasses import dataclass, field
-<<<<<<< HEAD
+from datetime import datetime
 from typing import Any, BinaryIO, Protocol, cast
-=======
-from datetime import datetime
-from typing import Any, BinaryIO, cast
->>>>>>> 4b44dfa3
 
 import pandas as pd
 from typing_extensions import Self
