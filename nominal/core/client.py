from __future__ import annotations

import urllib.parse
from dataclasses import dataclass, field
from datetime import datetime
from io import TextIOBase
from pathlib import Path
from typing import BinaryIO, Iterable, Mapping, Sequence

import certifi
from conjure_python_client import ServiceConfiguration, SslConfiguration
from typing_extensions import Self

from nominal import _config
from nominal._api.combined import (
    attachments_api,
    datasource,
    datasource_logset_api,
    ingest_api,
    scout_catalog,
    scout_run_api,
    scout_video_api,
    timeseries_logicalseries_api,
)
from nominal._utils import (
    FileType,
    FileTypes,
    deprecate_keyword_argument,
)
<<<<<<< HEAD
from ..ts import IntegralNanosecondsUTC, LogTimestampType, _AnyTimestampType, _SecondsNanos, _to_typed_timestamp_type
from ._clientsbunch import ClientsBunch
from ._conjure_utils import _available_units, _build_unit_update
from ._multipart import put_multipart_upload
from ._utils import construct_user_agent_string, rid_from_instance_or_string
from .attachment import Attachment, _iter_get_attachments
from .channel import Channel
from .checklist import Checklist, ChecklistBuilder
from .connection import Connection
from .dataset import Dataset, _get_dataset, _get_datasets
from .log import Log, LogSet, _get_log_set
from .run import Run
from .unit import Unit
from .user import User, _get_user, _get_user_with_fallback
from .video import Video
=======
from nominal.core._clientsbunch import ClientsBunch
from nominal.core._conjure_utils import _available_units, _build_unit_update
from nominal.core._multipart import put_multipart_upload
from nominal.core._utils import construct_user_agent_string, rid_from_instance_or_string
from nominal.core.attachment import Attachment, _iter_get_attachments
from nominal.core.channel import Channel
from nominal.core.checklist import Checklist, ChecklistBuilder
from nominal.core.dataset import Dataset, _get_dataset, _get_datasets
from nominal.core.log import Log, LogSet, _get_log_set
from nominal.core.run import Run
from nominal.core.unit import Unit
from nominal.core.user import User, _get_user, _get_user_with_fallback
from nominal.core.video import Video
from nominal.ts import (
    IntegralNanosecondsUTC,
    LogTimestampType,
    _AnyTimestampType,
    _SecondsNanos,
    _to_typed_timestamp_type,
)
>>>>>>> 874e8dc7


@dataclass(frozen=True)
class NominalClient:
    _clients: ClientsBunch = field(repr=False)

    @classmethod
    def create(
        cls, base_url: str, token: str | None, trust_store_path: str | None = None, connect_timeout: float = 30
    ) -> Self:
        """Create a connection to the Nominal platform.

        base_url: The URL of the Nominal API platform, e.g. "https://api.gov.nominal.io/api".
        token: An API token to authenticate with. By default, the token will be looked up in ~/.nominal.yml.
        trust_store_path: path to a trust store CA root file to initiate SSL connections. If not provided,
            certifi's trust store is used.
        """
        if token is None:
            token = _config.get_token(base_url)
        trust_store_path = certifi.where() if trust_store_path is None else trust_store_path
        cfg = ServiceConfiguration(
            uris=[base_url],
            security=SslConfiguration(trust_store_path=trust_store_path),
            connect_timeout=connect_timeout,
        )
        agent = construct_user_agent_string()
        return cls(_clients=ClientsBunch.from_config(cfg, agent, token))

    def get_user(self) -> User:
        """Retrieve the user associated with this client."""
        return _get_user(self._clients.auth_header, self._clients.authentication)

    def create_run(
        self,
        name: str,
        start: datetime | IntegralNanosecondsUTC,
        end: datetime | IntegralNanosecondsUTC,
        description: str | None = None,
        *,
        properties: Mapping[str, str] | None = None,
        labels: Sequence[str] = (),
        attachments: Iterable[Attachment] | Iterable[str] = (),
    ) -> Run:
        """Create a run."""
        # TODO(alkasm): support links
        request = scout_run_api.CreateRunRequest(
            attachments=[rid_from_instance_or_string(a) for a in attachments],
            data_sources={},
            description=description or "",
            labels=list(labels),
            links=[],
            properties={} if properties is None else dict(properties),
            start_time=_SecondsNanos.from_flexible(start).to_scout_run_api(),
            title=name,
            end_time=_SecondsNanos.from_flexible(end).to_scout_run_api(),
        )
        response = self._clients.run.create_run(self._clients.auth_header, request)
        return Run._from_conjure(self._clients, response)

    def get_run(self, rid: str) -> Run:
        """Retrieve a run by its RID."""
        response = self._clients.run.get_run(self._clients.auth_header, rid)
        return Run._from_conjure(self._clients, response)

    def _search_runs_paginated(self, request: scout_run_api.SearchRunsRequest) -> Iterable[scout_run_api.Run]:
        while True:
            response = self._clients.run.search_runs(self._clients.auth_header, request)
            yield from response.results
            if response.next_page_token is None:
                break
            request = scout_run_api.SearchRunsRequest(
                page_size=request.page_size,
                query=request.query,
                sort=request.sort,
                next_page_token=response.next_page_token,
            )

    def _iter_search_runs(
        self,
        start: datetime | IntegralNanosecondsUTC | None = None,
        end: datetime | IntegralNanosecondsUTC | None = None,
        name_substring: str | None = None,
        label: str | None = None,
        property: tuple[str, str] | None = None,
    ) -> Iterable[Run]:
        request = scout_run_api.SearchRunsRequest(
            page_size=100,
            query=_create_search_runs_query(start, end, name_substring, label, property),
            sort=scout_run_api.SortOptions(
                field=scout_run_api.SortField.START_TIME,
                is_descending=True,
            ),
        )
        for run in self._search_runs_paginated(request):
            yield Run._from_conjure(self._clients, run)

    @deprecate_keyword_argument("name_substring", "exact_name")
    def search_runs(
        self,
        start: datetime | IntegralNanosecondsUTC | None = None,
        end: datetime | IntegralNanosecondsUTC | None = None,
        name_substring: str | None = None,
        label: str | None = None,
        property: tuple[str, str] | None = None,
    ) -> Sequence[Run]:
        """Search for runs meeting the specified filters.
        Filters are ANDed together, e.g. `(run.label == label) AND (run.end <= end)`
        - `start` and `end` times are both inclusive
        - `name_substring`: search for a (case-insensitive) substring in the name
        - `property` is a key-value pair, e.g. ("name", "value")
        """
        return list(self._iter_search_runs(start, end, name_substring, label, property))

    def create_csv_dataset(
        self,
        path: Path | str,
        name: str | None,
        timestamp_column: str,
        timestamp_type: _AnyTimestampType,
        description: str | None = None,
        *,
        labels: Sequence[str] = (),
        properties: Mapping[str, str] | None = None,
    ) -> Dataset:
        """Create a dataset from a CSV file.

        If name is None, the name of the file will be used.

        See `create_dataset_from_io` for more details.
        """
        path, file_type = _verify_csv_path(path)
        if name is None:
            name = path.name
        with open(path, "rb") as csv_file:
            return self.create_dataset_from_io(
                csv_file,
                name,
                timestamp_column,
                timestamp_type,
                file_type,
                description,
                labels=labels,
                properties=properties,
            )

    def create_dataset_from_io(
        self,
        dataset: BinaryIO,
        name: str,
        timestamp_column: str,
        timestamp_type: _AnyTimestampType,
        file_type: tuple[str, str] | FileType = FileTypes.CSV,
        description: str | None = None,
        *,
        labels: Sequence[str] = (),
        properties: Mapping[str, str] | None = None,
    ) -> Dataset:
        """Create a dataset from a file-like object.
        The dataset must be a file-like object in binary mode, e.g. open(path, "rb") or io.BytesIO.
        If the file is not in binary-mode, the requests library blocks indefinitely.

        Timestamp column types must be a `CustomTimestampFormat` or one of the following literals:
            "iso_8601": ISO 8601 formatted strings,
            "epoch_{unit}": epoch timestamps in UTC (floats or ints),
            "relative_{unit}": relative timestamps (floats or ints),
            where {unit} is one of: nanoseconds | microseconds | milliseconds | seconds | minutes | hours | days
        """
        # TODO(alkasm): create dataset from file/path
        if isinstance(dataset, TextIOBase):
            raise TypeError(f"dataset {dataset} must be open in binary mode, rather than text mode")

        file_type = FileType(*file_type)
        urlsafe_name = urllib.parse.quote_plus(name)
        filename = f"{urlsafe_name}{file_type.extension}"

        s3_path = put_multipart_upload(
            self._clients.auth_header, dataset, filename, file_type.mimetype, self._clients.upload
        )
        request = ingest_api.TriggerFileIngest(
            destination=ingest_api.IngestDestination(
                new_dataset=ingest_api.NewDatasetIngestDestination(
                    labels=list(labels),
                    properties={} if properties is None else dict(properties),
                    channel_config=None,  # TODO(alkasm): support offsets
                    dataset_description=description,
                    dataset_name=name,
                )
            ),
            source=ingest_api.IngestSource(s3=ingest_api.S3IngestSource(path=s3_path)),
            source_metadata=ingest_api.IngestSourceMetadata(
                timestamp_metadata=ingest_api.TimestampMetadata(
                    series_name=timestamp_column,
                    timestamp_type=_to_typed_timestamp_type(timestamp_type)._to_conjure_ingest_api(),
                ),
            ),
        )
        response = self._clients.ingest.trigger_file_ingest(self._clients.auth_header, request)
        return self.get_dataset(response.dataset_rid)

    def create_video_from_io(
        self,
        video: BinaryIO,
        name: str,
        start: datetime | IntegralNanosecondsUTC,
        description: str | None = None,
        file_type: tuple[str, str] | FileType = FileTypes.MP4,
        *,
        labels: Sequence[str] = (),
        properties: Mapping[str, str] | None = None,
    ) -> Video:
        """Create a video from a file-like object.

        The video must be a file-like object in binary mode, e.g. open(path, "rb") or io.BytesIO.
        """
        if isinstance(video, TextIOBase):
            raise TypeError(f"video {video} must be open in binary mode, rather than text mode")

        file_type = FileType(*file_type)
        urlsafe_name = urllib.parse.quote_plus(name)
        filename = f"{urlsafe_name}{file_type.extension}"

        s3_path = put_multipart_upload(
            self._clients.auth_header, video, filename, file_type.mimetype, self._clients.upload
        )
        request = ingest_api.IngestVideoRequest(
            labels=list(labels),
            properties={} if properties is None else dict(properties),
            sources=[ingest_api.IngestSource(s3=ingest_api.S3IngestSource(path=s3_path))],
            timestamps=ingest_api.VideoTimestampManifest(
                no_manifest=ingest_api.NoTimestampManifest(
                    starting_timestamp=_SecondsNanos.from_flexible(start).to_ingest_api()
                )
            ),
            description=description,
            title=name,
        )
        response = self._clients.ingest.ingest_video(self._clients.auth_header, request)
        return self.get_video(response.video_rid)

    def create_log_set(
        self,
        name: str,
        logs: Iterable[Log] | Iterable[tuple[datetime | IntegralNanosecondsUTC, str]],
        timestamp_type: LogTimestampType = "absolute",
        description: str | None = None,
    ) -> LogSet:
        """Create an immutable log set with the given logs.

        The logs are attached during creation and cannot be modified afterwards. Logs can either be of type `Log`
        or a tuple of a timestamp and a string. Timestamp type must be either 'absolute' or 'relative'.
        """
        request = datasource_logset_api.CreateLogSetRequest(
            name=name,
            description=description,
            origin_metadata={},
            timestamp_type=_log_timestamp_type_to_conjure(timestamp_type),
        )
        response = self._clients.logset.create(self._clients.auth_header, request)
        return self._attach_logs_and_finalize(response.rid, _logs_to_conjure(logs))

    def _attach_logs_and_finalize(self, rid: str, logs: Iterable[datasource_logset_api.Log]) -> LogSet:
        request = datasource_logset_api.AttachLogsAndFinalizeRequest(logs=list(logs))
        response = self._clients.logset.attach_logs_and_finalize(
            auth_header=self._clients.auth_header, log_set_rid=rid, request=request
        )
        return LogSet._from_conjure(self._clients, response)

    def get_video(self, rid: str) -> Video:
        """Retrieve a video by its RID."""
        response = self._clients.video.get(self._clients.auth_header, rid)
        return Video._from_conjure(self._clients, response)

    def _iter_get_videos(self, rids: Iterable[str]) -> Iterable[Video]:
        request = scout_video_api.GetVideosRequest(video_rids=list(rids))
        for response in self._clients.video.batch_get(self._clients.auth_header, request).responses:
            yield Video._from_conjure(self._clients, response)

    def get_videos(self, rids: Iterable[str]) -> Sequence[Video]:
        """Retrieve videos by their RID."""
        return list(self._iter_get_videos(rids))

    def get_dataset(self, rid: str) -> Dataset:
        """Retrieve a dataset by its RID."""
        response = _get_dataset(self._clients.auth_header, self._clients.catalog, rid)
        return Dataset._from_conjure(self._clients, response)

    def get_log_set(self, log_set_rid: str) -> LogSet:
        """Retrieve a log set along with its metadata given its RID."""
        response = _get_log_set(self._clients.auth_header, self._clients.logset, log_set_rid)
        return LogSet._from_conjure(self._clients, response)

    def _iter_get_datasets(self, rids: Iterable[str]) -> Iterable[Dataset]:
        for ds in _get_datasets(self._clients.auth_header, self._clients.catalog, rids):
            yield Dataset._from_conjure(self._clients, ds)

    def get_datasets(self, rids: Iterable[str]) -> Sequence[Dataset]:
        """Retrieve datasets by their RIDs."""
        return list(self._iter_get_datasets(rids))

    def _search_datasets(self) -> Iterable[Dataset]:
        # TODO(alkasm): search filters
        # TODO(alkasm): put in public API when we decide if we only expose search, or search + list.
        request = scout_catalog.SearchDatasetsRequest(
            query=scout_catalog.SearchDatasetsQuery(
                or_=[
                    scout_catalog.SearchDatasetsQuery(archive_status=False),
                    scout_catalog.SearchDatasetsQuery(archive_status=True),
                ]
            ),
            sort_options=scout_catalog.SortOptions(field=scout_catalog.SortField.INGEST_DATE, is_descending=True),
        )
        response = self._clients.catalog.search_datasets(self._clients.auth_header, request)
        for ds in response.results:
            yield Dataset._from_conjure(self._clients, ds)

    def get_checklist(self, rid: str) -> Checklist:
        response = self._clients.checklist.get(self._clients.auth_header, rid)
        return Checklist._from_conjure(self._clients, response)

    def checklist_builder(
        self,
        name: str,
        description: str = "",
        assignee_email: str | None = None,
        assignee_rid: str | None = None,
        default_ref_name: str | None = None,
    ) -> ChecklistBuilder:
        """Creates a checklist builder.

        You can provide one of `assignee_email` or `assignee_rid`. If neither are provided, the rid for the user
        executing the script will be used as the assignee. If both are provided, a ValueError is raised.
        """
        return ChecklistBuilder(
            name=name,
            description=description,
            assignee_rid=_get_user_with_fallback(
                self._clients.auth_header, self._clients.authentication, assignee_email, assignee_rid
            ),
            _default_ref_name=default_ref_name,
            _variables=[],
            _checks=[],
            _properties={},
            _labels=[],
            _clients=self._clients,
        )

    def create_attachment_from_io(
        self,
        attachment: BinaryIO,
        name: str,
        file_type: tuple[str, str] | FileType = FileTypes.BINARY,
        description: str | None = None,
        *,
        properties: Mapping[str, str] | None = None,
        labels: Sequence[str] = (),
    ) -> Attachment:
        """Upload an attachment.
        The attachment must be a file-like object in binary mode, e.g. open(path, "rb") or io.BytesIO.
        If the file is not in binary-mode, the requests library blocks indefinitely.
        """

        # TODO(alkasm): create attachment from file/path
        if isinstance(attachment, TextIOBase):
            raise TypeError(f"attachment {attachment} must be open in binary mode, rather than text mode")

        file_type = FileType(*file_type)
        urlsafe_name = urllib.parse.quote_plus(name)
        filename = f"{urlsafe_name}{file_type.extension}"

        s3_path = put_multipart_upload(
            self._clients.auth_header, attachment, filename, file_type.mimetype, self._clients.upload
        )
        request = attachments_api.CreateAttachmentRequest(
            description=description or "",
            labels=list(labels),
            properties={} if properties is None else dict(properties),
            s3_path=s3_path,
            title=name,
        )
        response = self._clients.attachment.create(self._clients.auth_header, request)
        return Attachment._from_conjure(self._clients, response)

    def get_attachment(self, rid: str) -> Attachment:
        """Retrieve an attachment by its RID."""
        response = self._clients.attachment.get(self._clients.auth_header, rid)
        return Attachment._from_conjure(self._clients, response)

    def get_attachments(self, rids: Iterable[str]) -> Sequence[Attachment]:
        """Retrive attachments by their RIDs."""
        return list(_iter_get_attachments(self._clients, rids))

    def get_all_units(self) -> Sequence[Unit]:
        """Retrieve list of metadata for all supported units within Nominal"""
        return _available_units(self._clients)

    def get_unit(self, unit_symbol: str) -> Unit | None:
        """Get details of the given unit symbol, or none if invalid
        Args:
            unit_symbol: Symbol of the unit to get metadata for.
                NOTE: This currently requires that units are formatted as laid out in
                      the latest UCUM standards (see https://ucum.org/ucum)
        Returns:
            Rendered Unit metadata if the symbol is valid and supported by Nominal, or None
            if no such unit symbol matches.
        """
        api_unit = self._clients.units.get_unit(self._clients.auth_header, unit_symbol)
        return None if api_unit is None else Unit._from_conjure(api_unit)

    def get_commensurable_units(self, unit_symbol: str) -> Sequence[Unit]:
        """Get the list of units that are commensurable (convertible to/from) the given unit symbol."""
        return [
            Unit._from_conjure(unit)
            for unit in self._clients.units.get_commensurable_units(self._clients.auth_header, unit_symbol)
        ]

    def get_channel(self, rid: str) -> Channel:
        """Get metadata for a given channel by looking up its rid
        Args:
            rid: Identifier for the channel to look up
        Returns:
            Resolved metadata for the requested channel
        Raises:
            conjure_python_client.ConjureHTTPError: An error occurred while looking up the channel.
                This typically occurs when there is no such channel for the given RID.
        """
        return Channel._from_conjure_logicalseries_api(
            self._clients, self._clients.logical_series.get_logical_series(self._clients.auth_header, rid)
        )

    def set_channel_units(self, rids_to_types: Mapping[str, str | None]) -> Sequence[Channel]:
        """Sets the units for a set of channels based on user-provided unit symbols
        Args:
            rids_to_types: Mapping of channel RIDs -> unit symbols (e.g. 'm/s').
                NOTE: Providing `None` as the unit symbol clears any existing units for the channels.
        Returns:
            A sequence of metadata for all updated channels
        Raises:
            conjure_python_client.ConjureHTTPError: An error occurred while setting metadata on the channel.
                This typically occurs when either the units are invalid, or there are no
                channels with the given RIDs present.
        """
        series_updates = []
        for rid, series_type in rids_to_types.items():
            series_updates.append(
                timeseries_logicalseries_api.UpdateLogicalSeries(
                    logical_series_rid=rid,
                    unit_update=_build_unit_update(series_type),
                )
            )

        request = timeseries_logicalseries_api.BatchUpdateLogicalSeriesRequest(series_updates)
        response = self._clients.logical_series.batch_update_logical_series(self._clients.auth_header, request)
        return [Channel._from_conjure_logicalseries_api(self._clients, resp) for resp in response.responses]

    def get_connection(self, rid: str) -> Connection:
        """Retrieve a connection by its RID."""
        response = self._clients.connection.get_connection(self._clients.auth_header, rid)
        return Connection._from_conjure(self._clients, response)


def _create_search_runs_query(
    start: datetime | IntegralNanosecondsUTC | None = None,
    end: datetime | IntegralNanosecondsUTC | None = None,
    name_substring: str | None = None,
    label: str | None = None,
    property: tuple[str, str] | None = None,
) -> scout_run_api.SearchQuery:
    queries = []
    if start is not None:
        q = scout_run_api.SearchQuery(start_time_inclusive=_SecondsNanos.from_flexible(start).to_scout_run_api())
        queries.append(q)
    if end is not None:
        q = scout_run_api.SearchQuery(end_time_inclusive=_SecondsNanos.from_flexible(end).to_scout_run_api())
        queries.append(q)
    if name_substring is not None:
        q = scout_run_api.SearchQuery(exact_match=name_substring)
        queries.append(q)
    if label is not None:
        q = scout_run_api.SearchQuery(label=label)
        queries.append(q)
    if property is not None:
        name, value = property
        q = scout_run_api.SearchQuery(property=scout_run_api.Property(name=name, value=value))
        queries.append(q)
    return scout_run_api.SearchQuery(and_=queries)


def _verify_csv_path(path: Path | str) -> tuple[Path, FileType]:
    path = Path(path)
    file_type = FileType.from_path_dataset(path)
    if file_type.extension not in (".csv", ".csv.gz"):
        raise ValueError(f"file {path} must end with '.csv' or '.csv.gz'")
    return path, file_type


def _log_timestamp_type_to_conjure(log_timestamp_type: LogTimestampType) -> datasource.TimestampType:
    if log_timestamp_type == "absolute":
        return datasource.TimestampType.ABSOLUTE
    elif log_timestamp_type == "relative":
        return datasource.TimestampType.RELATIVE
    raise ValueError(f"timestamp type {log_timestamp_type} must be 'relative' or 'absolute'")


def _logs_to_conjure(
    logs: Iterable[Log] | Iterable[tuple[datetime | IntegralNanosecondsUTC, str]],
) -> Iterable[datasource_logset_api.Log]:
    for log in logs:
        if isinstance(log, Log):
            yield log._to_conjure()
        elif isinstance(log, tuple):
            ts, body = log
            yield Log(timestamp=_SecondsNanos.from_flexible(ts).to_nanoseconds(), body=body)._to_conjure()<|MERGE_RESOLUTION|>--- conflicted
+++ resolved
@@ -27,23 +27,6 @@
     FileTypes,
     deprecate_keyword_argument,
 )
-<<<<<<< HEAD
-from ..ts import IntegralNanosecondsUTC, LogTimestampType, _AnyTimestampType, _SecondsNanos, _to_typed_timestamp_type
-from ._clientsbunch import ClientsBunch
-from ._conjure_utils import _available_units, _build_unit_update
-from ._multipart import put_multipart_upload
-from ._utils import construct_user_agent_string, rid_from_instance_or_string
-from .attachment import Attachment, _iter_get_attachments
-from .channel import Channel
-from .checklist import Checklist, ChecklistBuilder
-from .connection import Connection
-from .dataset import Dataset, _get_dataset, _get_datasets
-from .log import Log, LogSet, _get_log_set
-from .run import Run
-from .unit import Unit
-from .user import User, _get_user, _get_user_with_fallback
-from .video import Video
-=======
 from nominal.core._clientsbunch import ClientsBunch
 from nominal.core._conjure_utils import _available_units, _build_unit_update
 from nominal.core._multipart import put_multipart_upload
@@ -51,6 +34,7 @@
 from nominal.core.attachment import Attachment, _iter_get_attachments
 from nominal.core.channel import Channel
 from nominal.core.checklist import Checklist, ChecklistBuilder
+from nominal.core.connection import Connection
 from nominal.core.dataset import Dataset, _get_dataset, _get_datasets
 from nominal.core.log import Log, LogSet, _get_log_set
 from nominal.core.run import Run
@@ -64,7 +48,6 @@
     _SecondsNanos,
     _to_typed_timestamp_type,
 )
->>>>>>> 874e8dc7
 
 
 @dataclass(frozen=True)
