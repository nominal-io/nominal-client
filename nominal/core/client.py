from __future__ import annotations

import json
import logging
from dataclasses import dataclass, field
from datetime import datetime
from io import BytesIO, TextIOBase, TextIOWrapper
from pathlib import Path
from typing import BinaryIO, Iterable, Mapping, Sequence

import certifi
from conjure_python_client import ServiceConfiguration, SslConfiguration
from typing_extensions import Self

from nominal import _config
from nominal._api.scout_service_api import (
    api,
    attachments_api,
    datasource,
    datasource_logset_api,
    ingest_api,
    scout_asset_api,
    scout_catalog,
    scout_checklistexecution_api,
    scout_datasource_connection_api,
    scout_notebook_api,
    scout_run_api,
    scout_video_api,
    storage_datasource_api,
    timeseries_logicalseries_api,
)
from nominal._utils import deprecate_keyword_argument
from nominal.core._clientsbunch import ClientsBunch
from nominal.core._conjure_utils import _available_units, _build_unit_update
from nominal.core._multipart import upload_multipart_file, upload_multipart_io
from nominal.core._utils import construct_user_agent_string, rid_from_instance_or_string
from nominal.core.asset import Asset
from nominal.core.attachment import Attachment, _iter_get_attachments
from nominal.core.channel import Channel
from nominal.core.checklist import Checklist, ChecklistBuilder
from nominal.core.connection import Connection
from nominal.core.data_review import DataReview, DataReviewBuilder
from nominal.core.dataset import Dataset, _get_dataset, _get_datasets
from nominal.core.filetype import FileType, FileTypes
from nominal.core.log import Log, LogSet, _get_log_set
from nominal.core.run import Run
from nominal.core.unit import Unit
from nominal.core.user import User, _get_user, _get_user_with_fallback
from nominal.core.video import Video
from nominal.core.workbook import Workbook
from nominal.exceptions import NominalIngestError
from nominal.ts import (
    IntegralNanosecondsUTC,
    LogTimestampType,
    _AnyTimestampType,
    _SecondsNanos,
    _to_typed_timestamp_type,
)

logger = logging.getLogger(__name__)


@dataclass(frozen=True)
class NominalClient:
    _clients: ClientsBunch = field(repr=False)

    @classmethod
    def create(
        cls, base_url: str, token: str | None, trust_store_path: str | None = None, connect_timeout: float = 30
    ) -> Self:
        """Create a connection to the Nominal platform.

        base_url: The URL of the Nominal API platform, e.g. "https://api.gov.nominal.io/api".
        token: An API token to authenticate with. By default, the token will be looked up in ~/.nominal.yml.
        trust_store_path: path to a trust store CA root file to initiate SSL connections. If not provided,
            certifi's trust store is used.
        """
        if token is None:
            token = _config.get_token(base_url)
        trust_store_path = certifi.where() if trust_store_path is None else trust_store_path
        cfg = ServiceConfiguration(
            uris=[base_url],
            security=SslConfiguration(trust_store_path=trust_store_path),
            connect_timeout=connect_timeout,
        )
        agent = construct_user_agent_string()
        return cls(_clients=ClientsBunch.from_config(cfg, agent, token))

    def get_user(self) -> User:
        """Retrieve the user associated with this client."""
        return _get_user(self._clients.auth_header, self._clients.authentication)

    def create_run(
        self,
        name: str,
        start: datetime | IntegralNanosecondsUTC,
        end: datetime | IntegralNanosecondsUTC | None,
        description: str | None = None,
        *,
        properties: Mapping[str, str] | None = None,
        labels: Sequence[str] = (),
        attachments: Iterable[Attachment] | Iterable[str] = (),
    ) -> Run:
        """Create a run."""
        # TODO(alkasm): support links
        request = scout_run_api.CreateRunRequest(
            attachments=[rid_from_instance_or_string(a) for a in attachments],
            data_sources={},
            description=description or "",
            labels=list(labels),
            links=[],
            properties={} if properties is None else dict(properties),
            start_time=_SecondsNanos.from_flexible(start).to_scout_run_api(),
            title=name,
            end_time=None if end is None else _SecondsNanos.from_flexible(end).to_scout_run_api(),
            assets=[],
        )
        response = self._clients.run.create_run(self._clients.auth_header, request)
        return Run._from_conjure(self._clients, response)

    def get_run(self, rid: str) -> Run:
        """Retrieve a run by its RID."""
        response = self._clients.run.get_run(self._clients.auth_header, rid)
        return Run._from_conjure(self._clients, response)

    def _search_runs_paginated(self, request: scout_run_api.SearchRunsRequest) -> Iterable[scout_run_api.Run]:
        while True:
            response = self._clients.run.search_runs(self._clients.auth_header, request)
            yield from response.results
            if response.next_page_token is None:
                break
            request = scout_run_api.SearchRunsRequest(
                page_size=request.page_size,
                query=request.query,
                sort=request.sort,
                next_page_token=response.next_page_token,
            )

    def _iter_search_runs(
        self,
        start: datetime | IntegralNanosecondsUTC | None = None,
        end: datetime | IntegralNanosecondsUTC | None = None,
        name_substring: str | None = None,
        label: str | None = None,
        property: tuple[str, str] | None = None,
    ) -> Iterable[Run]:
        request = scout_run_api.SearchRunsRequest(
            page_size=100,
            query=_create_search_runs_query(start, end, name_substring, label, property),
            sort=scout_run_api.SortOptions(
                field=scout_run_api.SortField.START_TIME,
                is_descending=True,
            ),
        )
        for run in self._search_runs_paginated(request):
            yield Run._from_conjure(self._clients, run)

    @deprecate_keyword_argument("name_substring", "exact_name")
    def search_runs(
        self,
        start: datetime | IntegralNanosecondsUTC | None = None,
        end: datetime | IntegralNanosecondsUTC | None = None,
        name_substring: str | None = None,
        label: str | None = None,
        property: tuple[str, str] | None = None,
    ) -> Sequence[Run]:
        """Search for runs meeting the specified filters.
        Filters are ANDed together, e.g. `(run.label == label) AND (run.end <= end)`
        - `start` and `end` times are both inclusive
        - `name_substring`: search for a (case-insensitive) substring in the name
        - `property` is a key-value pair, e.g. ("name", "value")
        """
        return list(self._iter_search_runs(start, end, name_substring, label, property))

    def create_csv_dataset(
        self,
        path: Path | str,
        name: str | None,
        timestamp_column: str,
        timestamp_type: _AnyTimestampType,
        description: str | None = None,
        *,
        labels: Sequence[str] = (),
        properties: Mapping[str, str] | None = None,
        prefix_tree_delimiter: str | None = None,
    ) -> Dataset:
        """Create a dataset from a CSV file.

        If name is None, the name of the file will be used.

        See `create_dataset_from_io` for more details.
        """
        return self.create_tabular_dataset(
            path,
            name,
            timestamp_column,
            timestamp_type,
            description,
            labels=labels,
            properties=properties,
            prefix_tree_delimiter=prefix_tree_delimiter,
        )

    def create_tabular_dataset(
        self,
        path: Path | str,
        name: str | None,
        timestamp_column: str,
        timestamp_type: _AnyTimestampType,
        description: str | None = None,
        *,
        labels: Sequence[str] = (),
        properties: Mapping[str, str] | None = None,
        prefix_tree_delimiter: str | None = None,
    ) -> Dataset:
        """Create a dataset from a table-like file (CSV, parquet, etc.).

        If name is None, the name of the file will be used.

        See `create_dataset_from_io` for more details.
        """
        path = Path(path)
        file_type = FileType.from_path_dataset(path)
        if name is None:
            name = path.name

        with path.open("rb") as data_file:
            return self.create_dataset_from_io(
                data_file,
                name=name,
                timestamp_column=timestamp_column,
                timestamp_type=timestamp_type,
                file_type=file_type,
                description=description,
                labels=labels,
                properties=properties,
                prefix_tree_delimiter=prefix_tree_delimiter,
            )

    def create_mcap_dataset(
        self,
        path: Path | str,
        name: str | None,
        description: str | None = None,
        include_topics: Iterable[str] | None = None,
        exclude_topics: Iterable[str] | None = None,
        *,
        labels: Sequence[str] = (),
        properties: Mapping[str, str] | None = None,
    ) -> Dataset:
        """Create a dataset from an MCAP file.

        If name is None, the name of the file will be used.

        If include_topics is None (default), all channels with a "protobuf" message encoding are included.

        See `create_dataset_from_io` for more details on the other arguments.
        """
        channels = ingest_api.McapChannels(all=api.Empty())
        if include_topics is not None and exclude_topics is not None:
            include_topics = [t for t in include_topics if t not in exclude_topics]
        if include_topics is not None:
            channels = ingest_api.McapChannels(
                include=[api.McapChannelLocator(topic=topic) for topic in include_topics]
            )
        elif exclude_topics is not None:
            channels = ingest_api.McapChannels(
                exclude=[api.McapChannelLocator(topic=topic) for topic in exclude_topics]
            )

        mcap_path = Path(path)
        s3_path = upload_multipart_file(
            self._clients.auth_header,
            mcap_path,
            self._clients.upload,
            file_type=FileTypes.MCAP,
        )
        source = ingest_api.IngestSource(s3=ingest_api.S3IngestSource(path=s3_path))
        request = ingest_api.IngestMcapRequest(
            channel_config=[],
            channels=channels,
            labels=list(labels),
            properties={} if properties is None else dict(properties),
            sources=[source],
            description=description,
            title=name,
        )
        resp = self._clients.ingest.ingest_mcap(self._clients.auth_header, request)
        if resp.outputs:
            dataset_rid = resp.outputs[0].target.dataset_rid
            if dataset_rid is not None:
                dataset = self.get_dataset(dataset_rid)
                return dataset
            raise NominalIngestError("error ingesting mcap: no dataset rid")
        raise NominalIngestError("error ingesting mcap: no dataset created")

    def create_dataset_from_io(
        self,
        dataset: BinaryIO,
        name: str,
        timestamp_column: str,
        timestamp_type: _AnyTimestampType,
        file_type: tuple[str, str] | FileType = FileTypes.CSV,
        description: str | None = None,
        *,
        labels: Sequence[str] = (),
        properties: Mapping[str, str] | None = None,
        prefix_tree_delimiter: str | None = None,
    ) -> Dataset:
        """Create a dataset from a file-like object.
        The dataset must be a file-like object in binary mode, e.g. open(path, "rb") or io.BytesIO.
        If the file is not in binary-mode, the requests library blocks indefinitely.

        Timestamp column types must be a `CustomTimestampFormat` or one of the following literals:
            "iso_8601": ISO 8601 formatted strings,
            "epoch_{unit}": epoch timestamps in UTC (floats or ints),
            "relative_{unit}": relative timestamps (floats or ints),
            where {unit} is one of: nanoseconds | microseconds | milliseconds | seconds | minutes | hours | days
        """
        # TODO(alkasm): create dataset from file/path
        if isinstance(dataset, TextIOBase):
            raise TypeError(f"dataset {dataset} must be open in binary mode, rather than text mode")

        file_type = FileType(*file_type)
        s3_path = upload_multipart_io(self._clients.auth_header, dataset, name, file_type, self._clients.upload)
        request = ingest_api.TriggerIngest(
            labels=list(labels),
            properties={} if properties is None else dict(properties),
            source=ingest_api.IngestSource(s3=ingest_api.S3IngestSource(path=s3_path)),
            channel_config=(
                None
                if prefix_tree_delimiter is None
                else ingest_api.ChannelConfig(prefix_tree_delimiter=prefix_tree_delimiter)
            ),
            dataset_description=description,
            dataset_name=name,
            timestamp_metadata=ingest_api.TimestampMetadata(
                series_name=timestamp_column,
                timestamp_type=_to_typed_timestamp_type(timestamp_type)._to_conjure_ingest_api(),
            ),
        )
        response = self._clients.ingest.trigger_ingest(self._clients.auth_header, request)
        return self.get_dataset(response.dataset_rid)

    def create_video(
        self,
        path: Path | str,
        name: str | None,
        start: datetime | IntegralNanosecondsUTC | None = None,
        frame_timestamps: Sequence[IntegralNanosecondsUTC] | None = None,
        description: str | None = None,
        *,
        labels: Sequence[str] = (),
        properties: Mapping[str, str] | None = None,
    ) -> Video:
        """Create a video from an h264/h265 encoded video file (mp4, mkv, ts, etc.).

        If name is None, the name of the file will be used.

        See `create_video_from_io` for more details.
        """
        path = Path(path)
        file_type = FileType.from_video(path)
        if name is None:
            name = path.name

        with path.open("rb") as data_file:
            return self.create_video_from_io(
                data_file,
                name=name,
                start=start,
                frame_timestamps=frame_timestamps,
                file_type=file_type,
                description=description,
                labels=labels,
                properties=properties,
            )

    def create_video_from_io(
        self,
        video: BinaryIO,
        name: str,
        start: datetime | IntegralNanosecondsUTC | None = None,
        frame_timestamps: Sequence[IntegralNanosecondsUTC] | None = None,
        description: str | None = None,
        file_type: tuple[str, str] | FileType = FileTypes.MP4,
        *,
        labels: Sequence[str] = (),
        properties: Mapping[str, str] | None = None,
    ) -> Video:
        """Create a video from a file-like object.
        The video must be a file-like object in binary mode, e.g. open(path, "rb") or io.BytesIO.

        Args:
        ----
            video: file-like object to read video data from
            name: Name of the video to create in Nominal
            start: Starting timestamp of the video
            frame_timestamps: Per-frame timestamps (in nanoseconds since unix epoch) for every frame of the video
            description: Description of the video to create in nominal
            file_type: Type of data being uploaded
            labels: Labels to apply to the video in nominal
            properties: Properties to apply to the video in nominal

        Returns:
        -------
            Handle to the created video

        Note:
        ----
            Exactly one of 'start' and 'frame_timestamps' **must** be provided. Most users will
            want to provide a starting timestamp: frame_timestamps is primarily useful when the scale
            of the video data is not 1:1 with the playback speed or non-uniform over the course of the video,
            for example, 200fps video artificially slowed to 30 fps without dropping frames. This will result
            in the playhead on charts within the product playing at the rate of the underlying data rather than
            time elapsed in the video playback.

        """
        if (start is None and frame_timestamps is None) or (None not in (start, frame_timestamps)):
            raise ValueError("One of 'start' or 'frame_timestamps' must be provided")

        if isinstance(video, TextIOBase):
            raise TypeError(f"video {video} must be open in binary mode, rather than text mode")

        if start is None:
            # Dump timestamp array into an in-memory file-like IO object
            json_io = BytesIO()
            text_json_io = TextIOWrapper(json_io)
            json.dump(frame_timestamps, text_json_io)
            text_json_io.flush()
            json_io.seek(0)

            logger.debug("Uploading timestamp manifests to s3")
            manifest_s3_path = upload_multipart_io(
                self._clients.auth_header,
                json_io,
                "timestamp_manifest",
                FileTypes.JSON,
                self._clients.upload,
            )
            timestamp_manifest = ingest_api.VideoTimestampManifest(
                timestamp_manifests=ingest_api.TimestampManifest(
                    sources=[
                        ingest_api.IngestSource(
                            s3=ingest_api.S3IngestSource(
                                path=manifest_s3_path,
                            )
                        )
                    ]
                )
            )
        else:
            timestamp_manifest = ingest_api.VideoTimestampManifest(
                no_manifest=ingest_api.NoTimestampManifest(
                    starting_timestamp=_SecondsNanos.from_flexible(start).to_ingest_api()
                )
            )

        file_type = FileType(*file_type)
        s3_path = upload_multipart_io(self._clients.auth_header, video, name, file_type, self._clients.upload)
        request = ingest_api.IngestVideoRequest(
            labels=list(labels),
            properties={} if properties is None else dict(properties),
            sources=[ingest_api.IngestSource(s3=ingest_api.S3IngestSource(path=s3_path))],
            timestamps=timestamp_manifest,
            description=description,
            title=name,
        )
        response = self._clients.ingest.ingest_video(self._clients.auth_header, request)
        return self.get_video(response.video_rid)

    def create_log_set(
        self,
        name: str,
        logs: Iterable[Log] | Iterable[tuple[datetime | IntegralNanosecondsUTC, str]],
        timestamp_type: LogTimestampType = "absolute",
        description: str | None = None,
    ) -> LogSet:
        """Create an immutable log set with the given logs.

        The logs are attached during creation and cannot be modified afterwards. Logs can either be of type `Log`
        or a tuple of a timestamp and a string. Timestamp type must be either 'absolute' or 'relative'.
        """
        request = datasource_logset_api.CreateLogSetRequest(
            name=name,
            description=description,
            origin_metadata={},
            timestamp_type=_log_timestamp_type_to_conjure(timestamp_type),
        )
        response = self._clients.logset.create(self._clients.auth_header, request)
        return self._attach_logs_and_finalize(response.rid, _logs_to_conjure(logs))

    def _attach_logs_and_finalize(self, rid: str, logs: Iterable[datasource_logset_api.Log]) -> LogSet:
        request = datasource_logset_api.AttachLogsAndFinalizeRequest(logs=list(logs))
        response = self._clients.logset.attach_logs_and_finalize(
            auth_header=self._clients.auth_header, log_set_rid=rid, request=request
        )
        return LogSet._from_conjure(self._clients, response)

    def get_video(self, rid: str) -> Video:
        """Retrieve a video by its RID."""
        response = self._clients.video.get(self._clients.auth_header, rid)
        return Video._from_conjure(self._clients, response)

    def _iter_get_videos(self, rids: Iterable[str]) -> Iterable[Video]:
        request = scout_video_api.GetVideosRequest(video_rids=list(rids))
        for response in self._clients.video.batch_get(self._clients.auth_header, request).responses:
            yield Video._from_conjure(self._clients, response)

    def get_videos(self, rids: Iterable[str]) -> Sequence[Video]:
        """Retrieve videos by their RID."""
        return list(self._iter_get_videos(rids))

    def get_dataset(self, rid: str) -> Dataset:
        """Retrieve a dataset by its RID."""
        response = _get_dataset(self._clients.auth_header, self._clients.catalog, rid)
        return Dataset._from_conjure(self._clients, response)

    def get_log_set(self, log_set_rid: str) -> LogSet:
        """Retrieve a log set along with its metadata given its RID."""
        response = _get_log_set(self._clients, log_set_rid)
        return LogSet._from_conjure(self._clients, response)

    def _iter_get_datasets(self, rids: Iterable[str]) -> Iterable[Dataset]:
        for ds in _get_datasets(self._clients.auth_header, self._clients.catalog, rids):
            yield Dataset._from_conjure(self._clients, ds)

    def get_datasets(self, rids: Iterable[str]) -> Sequence[Dataset]:
        """Retrieve datasets by their RIDs."""
        return list(self._iter_get_datasets(rids))

    def _search_datasets(self) -> Iterable[Dataset]:
        # TODO(alkasm): search filters
        # TODO(alkasm): put in public API when we decide if we only expose search, or search + list.
        request = scout_catalog.SearchDatasetsRequest(
            query=scout_catalog.SearchDatasetsQuery(
                or_=[
                    scout_catalog.SearchDatasetsQuery(archive_status=False),
                    scout_catalog.SearchDatasetsQuery(archive_status=True),
                ]
            ),
            sort_options=scout_catalog.SortOptions(field=scout_catalog.SortField.INGEST_DATE, is_descending=True),
        )
        response = self._clients.catalog.search_datasets(self._clients.auth_header, request)
        for ds in response.results:
            yield Dataset._from_conjure(self._clients, ds)

    def get_checklist(self, rid: str) -> Checklist:
        response = self._clients.checklist.get(self._clients.auth_header, rid)
        return Checklist._from_conjure(self._clients, response)

    def checklist_builder(
        self,
        name: str,
        description: str = "",
        assignee_email: str | None = None,
        assignee_rid: str | None = None,
        default_ref_name: str | None = None,
    ) -> ChecklistBuilder:
        """Creates a checklist builder.

        You can provide one of `assignee_email` or `assignee_rid`. If neither are provided, the rid for the user
        executing the script will be used as the assignee. If both are provided, a ValueError is raised.
        """
        return ChecklistBuilder(
            name=name,
            description=description,
            assignee_rid=_get_user_with_fallback(
                self._clients.auth_header, self._clients.authentication, assignee_email, assignee_rid
            ),
            _default_ref_name=default_ref_name,
            _variables=[],
            _checks=[],
            _properties={},
            _labels=[],
            _clients=self._clients,
        )

    def create_attachment_from_io(
        self,
        attachment: BinaryIO,
        name: str,
        file_type: tuple[str, str] | FileType = FileTypes.BINARY,
        description: str | None = None,
        *,
        properties: Mapping[str, str] | None = None,
        labels: Sequence[str] = (),
    ) -> Attachment:
        """Upload an attachment.
        The attachment must be a file-like object in binary mode, e.g. open(path, "rb") or io.BytesIO.
        If the file is not in binary-mode, the requests library blocks indefinitely.
        """
        # TODO(alkasm): create attachment from file/path
        if isinstance(attachment, TextIOBase):
            raise TypeError(f"attachment {attachment} must be open in binary mode, rather than text mode")

        file_type = FileType(*file_type)
        s3_path = upload_multipart_io(
            self._clients.auth_header,
            attachment,
            name,
            file_type,
            self._clients.upload,
        )
        request = attachments_api.CreateAttachmentRequest(
            description=description or "",
            labels=list(labels),
            properties={} if properties is None else dict(properties),
            s3_path=s3_path,
            title=name,
        )
        response = self._clients.attachment.create(self._clients.auth_header, request)
        return Attachment._from_conjure(self._clients, response)

    def get_attachment(self, rid: str) -> Attachment:
        """Retrieve an attachment by its RID."""
        response = self._clients.attachment.get(self._clients.auth_header, rid)
        return Attachment._from_conjure(self._clients, response)

    def get_attachments(self, rids: Iterable[str]) -> Sequence[Attachment]:
        """Retrive attachments by their RIDs."""
        return [
            Attachment._from_conjure(self._clients, a)
            for a in _iter_get_attachments(self._clients.auth_header, self._clients.attachment, rids)
        ]

    def get_all_units(self) -> Sequence[Unit]:
        """Retrieve list of metadata for all supported units within Nominal"""
        return _available_units(self._clients.auth_header, self._clients.units)

    def get_unit(self, unit_symbol: str) -> Unit | None:
        """Get details of the given unit symbol, or none if invalid
        Args:
            unit_symbol: Symbol of the unit to get metadata for.
                NOTE: This currently requires that units are formatted as laid out in
                      the latest UCUM standards (see https://ucum.org/ucum)

        Returns:
        -------
            Rendered Unit metadata if the symbol is valid and supported by Nominal, or None
            if no such unit symbol matches.

        """
        api_unit = self._clients.units.get_unit(self._clients.auth_header, unit_symbol)
        return None if api_unit is None else Unit._from_conjure(api_unit)

    def get_commensurable_units(self, unit_symbol: str) -> Sequence[Unit]:
        """Get the list of units that are commensurable (convertible to/from) the given unit symbol."""
        return [
            Unit._from_conjure(unit)
            for unit in self._clients.units.get_commensurable_units(self._clients.auth_header, unit_symbol)
        ]

    def get_channel(self, rid: str) -> Channel:
        """Get metadata for a given channel by looking up its rid
        Args:
            rid: Identifier for the channel to look up
        Returns:
            Resolved metadata for the requested channel
        Raises:
            conjure_python_client.ConjureHTTPError: An error occurred while looking up the channel.
                This typically occurs when there is no such channel for the given RID.
        """
        return Channel._from_conjure_logicalseries_api(
            self._clients, self._clients.logical_series.get_logical_series(self._clients.auth_header, rid)
        )

    def set_channel_units(self, rids_to_types: Mapping[str, str | None]) -> Sequence[Channel]:
        """Sets the units for a set of channels based on user-provided unit symbols
        Args:
            rids_to_types: Mapping of channel RIDs -> unit symbols (e.g. 'm/s').
                NOTE: Providing `None` as the unit symbol clears any existing units for the channels.

        Returns:
        -------
            A sequence of metadata for all updated channels
        Raises:
            conjure_python_client.ConjureHTTPError: An error occurred while setting metadata on the channel.
                This typically occurs when either the units are invalid, or there are no
                channels with the given RIDs present.

        """
        series_updates = []
        for rid, series_type in rids_to_types.items():
            series_updates.append(
                timeseries_logicalseries_api.UpdateLogicalSeries(
                    logical_series_rid=rid,
                    unit_update=_build_unit_update(series_type),
                )
            )

        request = timeseries_logicalseries_api.BatchUpdateLogicalSeriesRequest(series_updates)
        response = self._clients.logical_series.batch_update_logical_series(self._clients.auth_header, request)
        return [Channel._from_conjure_logicalseries_api(self._clients, resp) for resp in response.responses]

    def get_connection(self, rid: str) -> Connection:
        """Retrieve a connection by its RID."""
        response = self._clients.connection.get_connection(self._clients.auth_header, rid)
        return Connection._from_conjure(self._clients, response)

    def create_video_from_mcap_io(
        self,
        mcap: BinaryIO,
        topic: str,
        name: str,
        description: str | None = None,
        file_type: tuple[str, str] | FileType = FileTypes.MCAP,
        *,
        labels: Sequence[str] = (),
        properties: Mapping[str, str] | None = None,
    ) -> Video:
        """Create video from topic in a mcap file.

        Mcap must be a file-like object in binary mode, e.g. open(path, "rb") or io.BytesIO.

        If name is None, the name of the file will be used.
        """
        if isinstance(mcap, TextIOBase):
            raise TypeError(f"dataset {mcap} must be open in binary mode, rather than text mode")

        file_type = FileType(*file_type)
        s3_path = upload_multipart_io(self._clients.auth_header, mcap, name, file_type, self._clients.upload)
        request = ingest_api.IngestMcapRequest(
            channel_config=[
                ingest_api.McapChannelConfig(
                    channel_type=ingest_api.McapChannelConfigType(video=ingest_api.McapVideoChannelConfig()),
                    locator=api.McapChannelLocator(topic=topic),
                )
            ],
            labels=list(labels),
            properties={} if properties is None else dict(properties),
            sources=[ingest_api.IngestSource(s3=ingest_api.S3IngestSource(path=s3_path))],
            description=description,
            title=name,
        )
        response = self._clients.ingest.ingest_mcap(self._clients.auth_header, request)
        if len(response.outputs) != 1 or response.outputs[0].target.video_rid is None:
            raise NominalIngestError("No or invalid video RID returned")
        return self.get_video(response.outputs[0].target.video_rid)

    def create_streaming_connection(
        self,
        datasource_id: str,
        connection_name: str,
        datasource_description: str | None = None,
        *,
        required_tag_names: list[str] | None = None,
    ) -> Connection:
        datasource_response = self._clients.storage.create(
            self._clients.auth_header,
            storage_datasource_api.CreateNominalDataSourceRequest(
                id=datasource_id,
                description=datasource_description,
            ),
        )
        connection_response = self._clients.connection.create_connection(
            self._clients.auth_header,
            scout_datasource_connection_api.CreateConnection(
                name=connection_name,
                connection_details=scout_datasource_connection_api.ConnectionDetails(
                    nominal=scout_datasource_connection_api.NominalConnectionDetails(
                        nominal_data_source_rid=datasource_response.rid
                    ),
                ),
                metadata={},
                scraping=scout_datasource_connection_api.ScrapingConfig(
                    nominal=scout_datasource_connection_api.NominalScrapingConfig(
                        channel_name_components=[
                            scout_datasource_connection_api.NominalChannelNameComponent(
                                channel=scout_datasource_connection_api.Empty()
                            )
                        ],
                        separator=".",
                    )
                ),
                required_tag_names=required_tag_names or [],
                available_tag_values={},
                should_scrape=False,
            ),
        )
        return Connection._from_conjure(self._clients, connection_response)

    def create_workbook_from_template(
        self,
        template_rid: str,
        run_rid: str,
        title: str | None = None,
        description: str | None = None,
        is_draft: bool = False,
    ) -> Workbook:
        template = self._clients.template.get(self._clients.auth_header, template_rid)

        notebook = self._clients.notebook.create(
            self._clients.auth_header,
            scout_notebook_api.CreateNotebookRequest(
                title=title if title is not None else f"Workbook from {template.metadata.title}",
                description=description or "",
                notebook_type=None,
                is_draft=is_draft,
                state_as_json="{}",
                charts=None,
                run_rid=run_rid,
                data_scope=None,
                layout=template.layout,
                content=template.content,
                content_v2=None,
            ),
        )

        return Workbook._from_conjure(self._clients, notebook)

    def create_asset(
        self,
        name: str,
        description: str | None = None,
        *,
        properties: Mapping[str, str] | None = None,
        labels: Sequence[str] = (),
    ) -> Asset:
        """Create an asset."""
        request = scout_asset_api.CreateAssetRequest(
            description=description,
            labels=list(labels),
            properties={} if properties is None else dict(properties),
            title=name,
            attachments=[],
            data_scopes=[],
            links=[],
        )
        response = self._clients.assets.create_asset(self._clients.auth_header, request)
        return Asset._from_conjure(self._clients, response)

    def get_asset(self, rid: str) -> Asset:
        """Retrieve an asset by its RID."""
        response = self._clients.assets.get_assets(self._clients.auth_header, [rid])
        if len(response) == 0 or rid not in response:
            raise ValueError(f"no asset found with RID {rid!r}: {response!r}")
        if len(response) > 1:
            raise ValueError(f"multiple assets found with RID {rid!r}: {response!r}")
        return Asset._from_conjure(self._clients, response[rid])

    def _search_assets_paginated(self, request: scout_asset_api.SearchAssetsRequest) -> Iterable[scout_asset_api.Asset]:
        while True:
            response = self._clients.assets.search_assets(self._clients.auth_header, request)
            yield from response.results
            if response.next_page_token is None:
                break
            request = scout_asset_api.SearchAssetsRequest(
                page_size=request.page_size,
                query=request.query,
                sort=request.sort,
                next_page_token=response.next_page_token,
            )

    def _iter_search_assets(
        self,
        search_text: str | None = None,
        label: str | None = None,
        property: tuple[str, str] | None = None,
    ) -> Iterable[Asset]:
        request = scout_asset_api.SearchAssetsRequest(
            page_size=100,
            query=_create_search_assets_query(search_text, label, property),
            sort=scout_asset_api.SortOptions(
                field=scout_asset_api.SortField.CREATED_AT,
                is_descending=True,
            ),
        )
        for asset in self._search_assets_paginated(request):
            yield Asset._from_conjure(self._clients, asset)

    def search_assets(
        self,
        search_text: str | None = None,
        label: str | None = None,
        property: tuple[str, str] | None = None,
    ) -> Sequence[Asset]:
        """Search for assets meeting the specified filters.
        Filters are ANDed together, e.g. `(asset.label == label) AND (asset.property == property)`
        - `search_text`: search case-insensitive for any of the keywords in all string fields.
        - `property` is a key-value pair, e.g. ("name", "value")
        """
        return list(self._iter_search_assets(search_text, label, property))

<<<<<<< HEAD
    def data_review_builder(self) -> DataReviewBuilder:
        return DataReviewBuilder([], [], self._clients)

    def get_data_review(self, rid: str) -> DataReview:
        response = self._clients.datareview.get(self._clients.auth_header, rid)
        return DataReview._from_conjure(self._clients, response)
=======
    def list_streaming_checklists(self, asset: Asset | str | None = None) -> Iterable[str]:
        """List all Streaming Checklists.

        Args:
            asset: if provided, only return checklists associated with the given asset.
        """
        next_page_token = None

        while True:
            if asset is None:
                response = self._clients.checklist_execution.list_streaming_checklist(
                    self._clients.auth_header,
                    scout_checklistexecution_api.ListStreamingChecklistRequest(page_token=next_page_token),
                )
                yield from response.checklists
                next_page_token = response.next_page_token
            else:
                for_asset_response = self._clients.checklist_execution.list_streaming_checklist_for_asset(
                    self._clients.auth_header,
                    scout_checklistexecution_api.ListStreamingChecklistForAssetRequest(
                        asset_rid=rid_from_instance_or_string(asset), page_token=next_page_token
                    ),
                )
                yield from for_asset_response.checklists
                next_page_token = for_asset_response.next_page_token

            if next_page_token is None:
                break
>>>>>>> cdea6211


def _create_search_runs_query(
    start: datetime | IntegralNanosecondsUTC | None = None,
    end: datetime | IntegralNanosecondsUTC | None = None,
    name_substring: str | None = None,
    label: str | None = None,
    property: tuple[str, str] | None = None,
) -> scout_run_api.SearchQuery:
    queries = []
    if start is not None:
        q = scout_run_api.SearchQuery(start_time_inclusive=_SecondsNanos.from_flexible(start).to_scout_run_api())
        queries.append(q)
    if end is not None:
        q = scout_run_api.SearchQuery(end_time_inclusive=_SecondsNanos.from_flexible(end).to_scout_run_api())
        queries.append(q)
    if name_substring is not None:
        q = scout_run_api.SearchQuery(exact_match=name_substring)
        queries.append(q)
    if label is not None:
        q = scout_run_api.SearchQuery(label=label)
        queries.append(q)
    if property is not None:
        name, value = property
        q = scout_run_api.SearchQuery(property=scout_run_api.Property(name=name, value=value))
        queries.append(q)
    return scout_run_api.SearchQuery(and_=queries)


def _log_timestamp_type_to_conjure(log_timestamp_type: LogTimestampType) -> datasource.TimestampType:
    if log_timestamp_type == "absolute":
        return datasource.TimestampType.ABSOLUTE
    elif log_timestamp_type == "relative":
        return datasource.TimestampType.RELATIVE
    raise ValueError(f"timestamp type {log_timestamp_type} must be 'relative' or 'absolute'")


def _logs_to_conjure(
    logs: Iterable[Log] | Iterable[tuple[datetime | IntegralNanosecondsUTC, str]],
) -> Iterable[datasource_logset_api.Log]:
    for log in logs:
        if isinstance(log, Log):
            yield log._to_conjure()
        elif isinstance(log, tuple):
            ts, body = log
            yield Log(timestamp=_SecondsNanos.from_flexible(ts).to_nanoseconds(), body=body)._to_conjure()


def _create_search_assets_query(
    search_text: str | None = None,
    label: str | None = None,
    property: tuple[str, str] | None = None,
) -> scout_asset_api.SearchAssetsQuery:
    queries = []
    if search_text is not None:
        q = scout_asset_api.SearchAssetsQuery(search_text=search_text)
        queries.append(q)
    if label is not None:
        q = scout_asset_api.SearchAssetsQuery(label=label)
        queries.append(q)
    if property is not None:
        name, value = property
        q = scout_asset_api.SearchAssetsQuery(property=scout_run_api.Property(name=name, value=value))
        queries.append(q)
    return scout_asset_api.SearchAssetsQuery(and_=queries)<|MERGE_RESOLUTION|>--- conflicted
+++ resolved
@@ -882,14 +882,6 @@
         """
         return list(self._iter_search_assets(search_text, label, property))
 
-<<<<<<< HEAD
-    def data_review_builder(self) -> DataReviewBuilder:
-        return DataReviewBuilder([], [], self._clients)
-
-    def get_data_review(self, rid: str) -> DataReview:
-        response = self._clients.datareview.get(self._clients.auth_header, rid)
-        return DataReview._from_conjure(self._clients, response)
-=======
     def list_streaming_checklists(self, asset: Asset | str | None = None) -> Iterable[str]:
         """List all Streaming Checklists.
 
@@ -918,7 +910,13 @@
 
             if next_page_token is None:
                 break
->>>>>>> cdea6211
+
+    def data_review_builder(self) -> DataReviewBuilder:
+        return DataReviewBuilder([], [], self._clients)
+
+    def get_data_review(self, rid: str) -> DataReview:
+        response = self._clients.datareview.get(self._clients.auth_header, rid)
+        return DataReview._from_conjure(self._clients, response)
 
 
 def _create_search_runs_query(
