from __future__ import annotations

import logging
import warnings
from dataclasses import dataclass, field
<<<<<<< HEAD
from datetime import datetime, timedelta
from io import BytesIO, TextIOBase, TextIOWrapper
=======
from datetime import datetime
from io import TextIOBase
>>>>>>> 2a2270da
from pathlib import Path
from typing import BinaryIO, Iterable, Mapping, Sequence

import certifi
from conjure_python_client import ServiceConfiguration, SslConfiguration
from nominal_api import (
    api,
    attachments_api,
    datasource,
    datasource_logset_api,
    event,
    ingest_api,
    scout_asset_api,
    scout_catalog,
    scout_checklistexecution_api,
    scout_checks_api,
    scout_datareview_api,
    scout_datasource_connection_api,
    scout_notebook_api,
    scout_run_api,
    scout_video_api,
    storage_datasource_api,
    timeseries_logicalseries_api,
)
from typing_extensions import Self

from nominal import _config
from nominal._utils import deprecate_keyword_argument
from nominal.core._clientsbunch import ClientsBunch
from nominal.core._conjure_utils import _available_units, _build_unit_update
from nominal.core._multipart import path_upload_name, upload_multipart_file, upload_multipart_io
from nominal.core._utils import construct_user_agent_string, rid_from_instance_or_string
from nominal.core.asset import Asset
from nominal.core.attachment import Attachment, _iter_get_attachments
from nominal.core.channel import Channel
<<<<<<< HEAD
from nominal.core.checklist import Checklist, _to_api_duration
from nominal.core.connection import Connection
=======
from nominal.core.checklist import Checklist
from nominal.core.connection import Connection, StreamingConnection
>>>>>>> 2a2270da
from nominal.core.data_review import DataReview, DataReviewBuilder
from nominal.core.dataset import (
    Dataset,
    _create_dataflash_ingest_request,
    _create_mcap_channels,
    _create_mcap_ingest_request,
    _get_dataset,
    _get_datasets,
)
from nominal.core.event import Event, EventType
from nominal.core.filetype import FileType, FileTypes
from nominal.core.log import Log, LogSet, _get_log_set
from nominal.core.run import Run
from nominal.core.unit import Unit
from nominal.core.user import User, _get_user
from nominal.core.video import Video, _build_video_file_timestamp_manifest
from nominal.core.workbook import Workbook
from nominal.exceptions import NominalError, NominalIngestError
from nominal.ts import (
    IntegralNanosecondsDuration,
    IntegralNanosecondsUTC,
    LogTimestampType,
    _AnyTimestampType,
    _SecondsNanos,
    _to_typed_timestamp_type,
)

logger = logging.getLogger(__name__)

DEFAULT_PAGE_SIZE = 100


@dataclass(frozen=True)
class NominalClient:
    _clients: ClientsBunch = field(repr=False)

    @classmethod
    def create(
        cls, base_url: str, token: str | None, trust_store_path: str | None = None, connect_timeout: float = 30
    ) -> Self:
        """Create a connection to the Nominal platform.

        base_url: The URL of the Nominal API platform, e.g. "https://api.gov.nominal.io/api".
        token: An API token to authenticate with. By default, the token will be looked up in ~/.nominal.yml.
        trust_store_path: path to a trust store CA root file to initiate SSL connections. If not provided,
            certifi's trust store is used.
        """
        if token is None:
            token = _config.get_token(base_url)
        trust_store_path = certifi.where() if trust_store_path is None else trust_store_path
        cfg = ServiceConfiguration(
            uris=[base_url],
            security=SslConfiguration(trust_store_path=trust_store_path),
            connect_timeout=connect_timeout,
        )
        agent = construct_user_agent_string()
        return cls(_clients=ClientsBunch.from_config(cfg, agent, token))

    def get_user(self) -> User:
        """Retrieve the user associated with this client."""
        return _get_user(self._clients.auth_header, self._clients.authentication)

    def create_run(
        self,
        name: str,
        start: datetime | IntegralNanosecondsUTC,
        end: datetime | IntegralNanosecondsUTC | None,
        description: str | None = None,
        *,
        properties: Mapping[str, str] | None = None,
        labels: Sequence[str] = (),
        attachments: Iterable[Attachment] | Iterable[str] = (),
        asset: Asset | str | None = None,
    ) -> Run:
        """Create a run."""
        # TODO(alkasm): support links
        request = scout_run_api.CreateRunRequest(
            attachments=[rid_from_instance_or_string(a) for a in attachments],
            data_sources={},
            description=description or "",
            labels=list(labels),
            links=[],
            properties={} if properties is None else dict(properties),
            start_time=_SecondsNanos.from_flexible(start).to_scout_run_api(),
            title=name,
            end_time=None if end is None else _SecondsNanos.from_flexible(end).to_scout_run_api(),
            assets=[] if asset is None else [rid_from_instance_or_string(asset)],
        )
        response = self._clients.run.create_run(self._clients.auth_header, request)
        return Run._from_conjure(self._clients, response)

    def get_run(self, rid: str) -> Run:
        """Retrieve a run by its RID."""
        response = self._clients.run.get_run(self._clients.auth_header, rid)
        return Run._from_conjure(self._clients, response)

    def _search_runs_paginated(self, request: scout_run_api.SearchRunsRequest) -> Iterable[scout_run_api.Run]:
        while True:
            response = self._clients.run.search_runs(self._clients.auth_header, request)
            yield from response.results
            if response.next_page_token is None:
                break
            request = scout_run_api.SearchRunsRequest(
                page_size=request.page_size,
                query=request.query,
                sort=request.sort,
                next_page_token=response.next_page_token,
            )

    def _iter_search_runs(
        self,
        start: str | datetime | IntegralNanosecondsUTC | None = None,
        end: str | datetime | IntegralNanosecondsUTC | None = None,
        name_substring: str | None = None,
        labels: Sequence[str] | None = None,
        properties: Mapping[str, str] | None = None,
    ) -> Iterable[Run]:
        request = scout_run_api.SearchRunsRequest(
            page_size=DEFAULT_PAGE_SIZE,
            query=_create_search_runs_query(start, end, name_substring, labels, properties),
            sort=scout_run_api.SortOptions(
                field=scout_run_api.SortField.START_TIME,
                is_descending=True,
            ),
        )
        for run in self._search_runs_paginated(request):
            yield Run._from_conjure(self._clients, run)

    @deprecate_keyword_argument("name_substring", "exact_name")
    def search_runs(
        self,
        start: str | datetime | IntegralNanosecondsUTC | None = None,
        end: str | datetime | IntegralNanosecondsUTC | None = None,
        name_substring: str | None = None,
        label: str | None = None,
        property: tuple[str, str] | None = None,
        *,
        labels: Sequence[str] | None = None,
        properties: Mapping[str, str] | None = None,
    ) -> Sequence[Run]:
        """Search for runs meeting the specified filters.
        Filters are ANDed together, e.g. `(run.label == label) AND (run.end <= end)`

        Args:
            start: Inclusive start time for filtering runs.
            end: Inclusive end time for filtering runs.
            name_substring: Searches for a (case-insensitive) substring in the name.
            label: Deprecated, use labels instead.
            property: Deprecated, use properties instead.
            labels: A sequence of labels that must ALL be present on a run to be included.
            properties: A mapping of key-value pairs that must ALL be present on a run to be included.

        Returns:
            All runs which match all of the provided conditions
        """
        labels, properties = _handle_deprecated_labels_properties(
            "search_runs",
            label,
            labels,
            property,
            properties,
        )

        return list(self._iter_search_runs(start, end, name_substring, labels, properties))

    def create_dataset(
        self,
        name: str,
        *,
        description: str | None = None,
        labels: Sequence[str] = (),
        properties: Mapping[str, str] | None = None,
        prefix_tree_delimiter: str | None = None,
    ) -> Dataset:
        """Create an empty dataset.

        Args:
            name: Name of the dataset to create in Nominal.
            description: Human readable description of the dataset.
            labels: Text labels to apply to the created dataset
            properties: Key-value properties to apply to the cleated dataset
            prefix_tree_delimiter: If present, the delimiter to represent tiers when viewing channels hierarchically.

        Returns:
            Reference to the created dataset in Nominal.
        """
        request = scout_catalog.CreateDataset(
            name=name,
            description=description,
            labels=[*labels],
            properties={} if properties is None else {**properties},
            is_v2_dataset=True,
            metadata={},
            origin_metadata=scout_catalog.DatasetOriginMetadata(),
        )
        enriched_dataset = self._clients.catalog.create_dataset(self._clients.auth_header, request)
        dataset = Dataset._from_conjure(self._clients, enriched_dataset)

        if prefix_tree_delimiter:
            dataset.set_channel_prefix_tree(prefix_tree_delimiter)

        return dataset

    def create_csv_dataset(
        self,
        path: Path | str,
        name: str | None,
        timestamp_column: str,
        timestamp_type: _AnyTimestampType,
        description: str | None = None,
        *,
        labels: Sequence[str] = (),
        properties: Mapping[str, str] | None = None,
        prefix_tree_delimiter: str | None = None,
        channel_prefix: str | None = None,
    ) -> Dataset:
        """Create a dataset from a CSV file.

        If name is None, the name of the file will be used.

        See `create_dataset_from_io` for more details.
        """
        return self.create_tabular_dataset(
            path,
            name,
            timestamp_column,
            timestamp_type,
            description,
            labels=labels,
            properties=properties,
            prefix_tree_delimiter=prefix_tree_delimiter,
            channel_prefix=channel_prefix,
        )

    def create_ardupilot_dataflash_dataset(
        self,
        path: Path | str,
        name: str | None,
        description: str | None = None,
        *,
        labels: Sequence[str] = (),
        properties: Mapping[str, str] | None = None,
        prefix_tree_delimiter: str | None = None,
    ) -> Dataset:
        """Create a dataset from an ArduPilot DataFlash log file.

        If name is None, the name of the file will be used.

        See `create_dataset_from_io` for more details.
        """
        path = Path(path)
        file_type = FileTypes.DATAFLASH
        if name is None:
            name = path.name

        s3_path = upload_multipart_file(self._clients.auth_header, path, self._clients.upload, file_type)
        target = ingest_api.DatasetIngestTarget(
            new=ingest_api.NewDatasetIngestDestination(
                labels=list(labels),
                properties={} if properties is None else dict(properties),
                dataset_description=description,
                dataset_name=name,
                channel_config=_build_channel_config(prefix_tree_delimiter),
            )
        )
        request = _create_dataflash_ingest_request(s3_path, target)
        response = self._clients.ingest.ingest(self._clients.auth_header, request)
        if response.details.dataset is None:
            raise NominalIngestError("error ingesting dataflash: no dataset created")
        return self.get_dataset(response.details.dataset.dataset_rid)

    def create_tabular_dataset(
        self,
        path: Path | str,
        name: str | None,
        timestamp_column: str,
        timestamp_type: _AnyTimestampType,
        description: str | None = None,
        *,
        labels: Sequence[str] = (),
        properties: Mapping[str, str] | None = None,
        prefix_tree_delimiter: str | None = None,
        channel_prefix: str | None = None,
    ) -> Dataset:
        """Create a dataset from a table-like file (CSV, parquet, etc.).

        If name is None, the name of the file will be used.

        See `create_dataset_from_io` for more details.
        """
        path = Path(path)
        file_type = FileType.from_path_dataset(path)
        if name is None:
            name = path.name

        with path.open("rb") as data_file:
            return self.create_dataset_from_io(
                data_file,
                name=name,
                timestamp_column=timestamp_column,
                timestamp_type=timestamp_type,
                file_type=file_type,
                description=description,
                labels=labels,
                properties=properties,
                prefix_tree_delimiter=prefix_tree_delimiter,
                channel_prefix=channel_prefix,
            )

    def create_journal_json_dataset(
        self,
        path: Path | str,
        name: str | None,
        description: str | None = None,
        *,
        labels: Sequence[str] = (),
        properties: Mapping[str, str] | None = None,
        prefix_tree_delimiter: str | None = None,
    ) -> Dataset:
        """Create a dataset from a journal log file with json output format.

        Intended to be used with the recorded output of `journalctl --output json ...`.
        The path extension is expected to be `.jsonl` or `.jsonl.gz` if gzipped.

        If name is None, the name of the file will be used.

        See `create_dataset_from_io` for more details.
        """
        path = Path(path)
        file_type = FileType.from_path_journal_json(path)

        if name is None:
            name = path.name

        s3_path = upload_multipart_file(self._clients.auth_header, path, self._clients.upload, file_type)
        request = ingest_api.IngestRequest(
            options=ingest_api.IngestOptions(
                journal_json=ingest_api.JournalJsonOpts(
                    source=ingest_api.IngestSource(s3=ingest_api.S3IngestSource(path=s3_path)),
                    target=ingest_api.DatasetIngestTarget(
                        new=ingest_api.NewDatasetIngestDestination(
                            labels=list(labels),
                            properties={} if properties is None else dict(properties),
                            dataset_description=description,
                            dataset_name=name,
                            channel_config=_build_channel_config(prefix_tree_delimiter),
                        )
                    ),
                )
            ),
        )

        response = self._clients.ingest.ingest(self._clients.auth_header, request)
        if response.details.dataset is None:
            raise NominalIngestError("error ingesting journal json: no dataset created")
        return self.get_dataset(response.details.dataset.dataset_rid)

    def create_dataset_from_io(
        self,
        dataset: BinaryIO,
        name: str,
        timestamp_column: str,
        timestamp_type: _AnyTimestampType,
        file_type: tuple[str, str] | FileType = FileTypes.CSV,
        description: str | None = None,
        *,
        labels: Sequence[str] = (),
        properties: Mapping[str, str] | None = None,
        prefix_tree_delimiter: str | None = None,
        channel_prefix: str | None = None,
        file_name: str | None = None,
    ) -> Dataset:
        """Create a dataset from a file-like object.
        The dataset must be a file-like object in binary mode, e.g. open(path, "rb") or io.BytesIO.
        If the file is not in binary-mode, the requests library blocks indefinitely.

        Timestamp column types must be a `CustomTimestampFormat` or one of the following literals:
            "iso_8601": ISO 8601 formatted strings,
            "epoch_{unit}": epoch timestamps in UTC (floats or ints),
            "relative_{unit}": relative timestamps (floats or ints),
            where {unit} is one of: nanoseconds | microseconds | milliseconds | seconds | minutes | hours | days

        Args:
            dataset: Binary file-like tabular data stream
            name: Name of the dataset to create
            timestamp_column: Column of data containing timestamp information for all other columns
            timestamp_type: Type of timestamps contained within timestamp_column
            file_type: Type of file being ingested (e.g. CSV, parquet, etc.). Used for naming the file uploaded
                to cloud storage as part of ingestion.
            description: Human-readable description of the dataset to create
            labels: Text labels to apply to the created dataset
            properties: Key-value properties to apply to the cleated dataset
            prefix_tree_delimiter: If present, the delimiter to represent tiers when viewing channels hierarchically.
            channel_prefix: Prefix to apply to newly created channels
            file_name: Name of the file (without extension) to create when uploading.

        Returns:
            Reference to the constructed dataset object.
        """
        if isinstance(dataset, TextIOBase):
            raise TypeError(f"dataset {dataset} must be open in binary mode, rather than text mode")

        file_type = FileType(*file_type)

        # Prevent breaking changes from customers using create_dataset_from_io directly
        if file_name is None:
            file_name = name

        s3_path = upload_multipart_io(self._clients.auth_header, dataset, file_name, file_type, self._clients.upload)
        request = ingest_api.IngestRequest(
            options=ingest_api.IngestOptions(
                csv=ingest_api.CsvOpts(
                    source=ingest_api.IngestSource(s3=ingest_api.S3IngestSource(path=s3_path)),
                    target=ingest_api.DatasetIngestTarget(
                        new=ingest_api.NewDatasetIngestDestination(
                            labels=list(labels),
                            properties={} if properties is None else dict(properties),
                            channel_config=_build_channel_config(prefix_tree_delimiter),
                            dataset_description=description,
                            dataset_name=name,
                        )
                    ),
                    timestamp_metadata=ingest_api.TimestampMetadata(
                        series_name=timestamp_column,
                        timestamp_type=_to_typed_timestamp_type(timestamp_type)._to_conjure_ingest_api(),
                    ),
                    additional_file_tags=None,
                    channel_prefix=channel_prefix,
                    tag_keys_from_columns=None,
                )
            )
        )
        response = self._clients.ingest.ingest(self._clients.auth_header, request)
        if not response.details.dataset:
            raise NominalIngestError("error ingesting dataset: no dataset created")
        return self.get_dataset(response.details.dataset.dataset_rid)

    def create_mcap_dataset(
        self,
        path: Path | str,
        name: str | None,
        description: str | None = None,
        include_topics: Iterable[str] | None = None,
        exclude_topics: Iterable[str] | None = None,
        *,
        labels: Sequence[str] = (),
        properties: Mapping[str, str] | None = None,
        prefix_tree_delimiter: str | None = None,
    ) -> Dataset:
        """Create a dataset from an MCAP file.

        If name is None, the name of the file will be used.

        See `create_dataset_from_mcap_io` for more details on the other arguments.
        """
        mcap_path = Path(path)
        if name is None:
            name = mcap_path.name

        with mcap_path.open("rb") as mcap_file:
            return self.create_dataset_from_mcap_io(
                mcap_file,
                name=name,
                description=description,
                include_topics=include_topics,
                exclude_topics=exclude_topics,
                labels=labels,
                properties=properties,
                prefix_tree_delimiter=prefix_tree_delimiter,
                file_name=path_upload_name(mcap_path, FileTypes.MCAP),
            )

    def create_dataset_from_mcap_io(
        self,
        dataset: BinaryIO,
        name: str,
        description: str | None = None,
        include_topics: Iterable[str] | None = None,
        exclude_topics: Iterable[str] | None = None,
        *,
        labels: Sequence[str] = (),
        properties: Mapping[str, str] | None = None,
        prefix_tree_delimiter: str | None = None,
        file_name: str | None = None,
    ) -> Dataset:
        """Create a dataset from an mcap file-like object.

        The dataset must be a file-like object in binary mode, e.g. open(path, "rb") or io.BytesIO.
        If the file is not in binary-mode, the requests library blocks indefinitely.

        Args:
            dataset: Binary file-like MCAP stream
            name: Name of the dataset to create
            description: Human-readable description of the dataset to create
            include_topics: If present, list of topics to restrict ingestion to.
                If not present, defaults to all protobuf-encoded topics present in the MCAP.
            exclude_topics: If present, list of topics to not ingest from the MCAP.
            labels: Text labels to apply to the created dataset
            properties: Key-value properties to apply to the cleated dataset
            prefix_tree_delimiter: If present, the delimiter to represent tiers when viewing channels hierarchically.
            file_name: If present, name (without extension) to use when uploading file. Otherwise, defaults to name.

        Returns:
            Reference to the constructed dataset object.
        """
        if isinstance(dataset, TextIOBase):
            raise TypeError(f"dataset {dataset} must be open in binary mode, rather than text mode")

        if file_name is None:
            file_name = name

        s3_path = upload_multipart_io(
            self._clients.auth_header,
            dataset,
            file_name,
            file_type=FileTypes.MCAP,
            upload_client=self._clients.upload,
        )
        channels = _create_mcap_channels(include_topics, exclude_topics)
        target = ingest_api.DatasetIngestTarget(
            new=ingest_api.NewDatasetIngestDestination(
                dataset_name=name,
                dataset_description=description,
                properties={} if properties is None else dict(properties),
                labels=list(labels),
                channel_config=_build_channel_config(prefix_tree_delimiter),
            )
        )
        request = _create_mcap_ingest_request(s3_path, channels, target)
        resp = self._clients.ingest.ingest(self._clients.auth_header, request)
        if resp.details.dataset is not None:
            dataset_rid = resp.details.dataset.dataset_rid
            if dataset_rid is not None:
                return self.get_dataset(dataset_rid)
            raise NominalIngestError("error ingesting mcap: no dataset rid")
        raise NominalIngestError("error ingesting mcap: no dataset created")

    def create_video(
        self,
        path: Path | str,
        name: str | None = None,
        start: datetime | IntegralNanosecondsUTC | None = None,
        frame_timestamps: Sequence[IntegralNanosecondsUTC] | None = None,
        description: str | None = None,
        *,
        labels: Sequence[str] = (),
        properties: Mapping[str, str] | None = None,
    ) -> Video:
        """Create a video from an h264/h265 encoded video file (mp4, mkv, ts, etc.).

        If name is None, the name of the file will be used.

        See `create_video_from_io` for more details.
        """
        path = Path(path)
        file_type = FileType.from_video(path)
        if name is None:
            name = path.name

        with path.open("rb") as data_file:
            return self.create_video_from_io(
                data_file,
                name=name,
                start=start,
                frame_timestamps=frame_timestamps,
                file_type=file_type,
                description=description,
                labels=labels,
                properties=properties,
                file_name=path_upload_name(path, file_type),
            )

    def create_video_from_io(
        self,
        video: BinaryIO,
        name: str,
        start: datetime | IntegralNanosecondsUTC | None = None,
        frame_timestamps: Sequence[IntegralNanosecondsUTC] | None = None,
        description: str | None = None,
        file_type: tuple[str, str] | FileType = FileTypes.MP4,
        *,
        labels: Sequence[str] = (),
        properties: Mapping[str, str] | None = None,
        file_name: str | None = None,
    ) -> Video:
        """Create a video from a file-like object.
        The video must be a file-like object in binary mode, e.g. open(path, "rb") or io.BytesIO.

        Args:
        ----
            video: file-like object to read video data from
            name: Name of the video to create in Nominal
            start: Starting timestamp of the video
            frame_timestamps: Per-frame timestamps (in nanoseconds since unix epoch) for every frame of the video
            description: Description of the video to create in nominal
            file_type: Type of data being uploaded, used for naming the file uploaded to cloud storage as part
                of ingestion.
            labels: Labels to apply to the video in nominal
            properties: Properties to apply to the video in nominal
            file_name: Name (without extension) to use when uploading the video file. Defaults to video name.

        Returns:
        -------
            Handle to the created video

        Note:
        ----
            Exactly one of 'start' and 'frame_timestamps' **must** be provided. Most users will
            want to provide a starting timestamp: frame_timestamps is primarily useful when the scale
            of the video data is not 1:1 with the playback speed or non-uniform over the course of the video,
            for example, 200fps video artificially slowed to 30 fps without dropping frames. This will result
            in the playhead on charts within the product playing at the rate of the underlying data rather than
            time elapsed in the video playback.

        """
        if isinstance(video, TextIOBase):
            raise TypeError(f"video {video} must be open in binary mode, rather than text mode")

        timestamp_manifest = _build_video_file_timestamp_manifest(
            self._clients.auth_header, self._clients.upload, start, frame_timestamps
        )

        if file_name is None:
            file_name = name

        file_type = FileType(*file_type)
        s3_path = upload_multipart_io(self._clients.auth_header, video, file_name, file_type, self._clients.upload)
        request = ingest_api.IngestRequest(
            ingest_api.IngestOptions(
                video=ingest_api.VideoOpts(
                    source=ingest_api.IngestSource(s3=ingest_api.S3IngestSource(s3_path)),
                    target=ingest_api.VideoIngestTarget(
                        new=ingest_api.NewVideoIngestDestination(
                            title=name,
                            description=description,
                            properties={} if properties is None else dict(properties),
                            labels=list(labels),
                        )
                    ),
                    timestamp_manifest=timestamp_manifest,
                )
            )
        )
        response = self._clients.ingest.ingest(self._clients.auth_header, request)
        if response.details.video is None:
            raise NominalIngestError("error ingesting video: no video created")
        return self.get_video(response.details.video.video_rid)

    def create_log_set(
        self,
        name: str,
        logs: Iterable[Log] | Iterable[tuple[datetime | IntegralNanosecondsUTC, str]],
        timestamp_type: LogTimestampType = "absolute",
        description: str | None = None,
    ) -> LogSet:
        """Create an immutable log set with the given logs.

        The logs are attached during creation and cannot be modified afterwards. Logs can either be of type `Log`
        or a tuple of a timestamp and a string. Timestamp type must be either 'absolute' or 'relative'.
        """
        request = datasource_logset_api.CreateLogSetRequest(
            name=name,
            description=description,
            origin_metadata={},
            timestamp_type=_log_timestamp_type_to_conjure(timestamp_type),
        )
        response = self._clients.logset.create(self._clients.auth_header, request)
        return self._attach_logs_and_finalize(response.rid, _logs_to_conjure(logs))

    def _attach_logs_and_finalize(self, rid: str, logs: Iterable[datasource_logset_api.Log]) -> LogSet:
        request = datasource_logset_api.AttachLogsAndFinalizeRequest(logs=list(logs))
        response = self._clients.logset.attach_logs_and_finalize(
            auth_header=self._clients.auth_header, log_set_rid=rid, request=request
        )
        return LogSet._from_conjure(self._clients, response)

    def get_video(self, rid: str) -> Video:
        """Retrieve a video by its RID."""
        response = self._clients.video.get(self._clients.auth_header, rid)
        return Video._from_conjure(self._clients, response)

    def _iter_get_videos(self, rids: Iterable[str]) -> Iterable[Video]:
        request = scout_video_api.GetVideosRequest(video_rids=list(rids))
        for response in self._clients.video.batch_get(self._clients.auth_header, request).responses:
            yield Video._from_conjure(self._clients, response)

    def get_videos(self, rids: Iterable[str]) -> Sequence[Video]:
        """Retrieve videos by their RID."""
        return list(self._iter_get_videos(rids))

    def get_dataset(self, rid: str) -> Dataset:
        """Retrieve a dataset by its RID."""
        response = _get_dataset(self._clients.auth_header, self._clients.catalog, rid)
        return Dataset._from_conjure(self._clients, response)

    def get_log_set(self, log_set_rid: str) -> LogSet:
        """Retrieve a log set along with its metadata given its RID."""
        response = _get_log_set(self._clients, log_set_rid)
        return LogSet._from_conjure(self._clients, response)

    def _iter_get_datasets(self, rids: Iterable[str]) -> Iterable[Dataset]:
        for ds in _get_datasets(self._clients.auth_header, self._clients.catalog, rids):
            yield Dataset._from_conjure(self._clients, ds)

    def get_datasets(self, rids: Iterable[str]) -> Sequence[Dataset]:
        """Retrieve datasets by their RIDs."""
        return list(self._iter_get_datasets(rids))

    def _search_datasets(self) -> Iterable[Dataset]:
        # TODO(alkasm): search filters
        # TODO(alkasm): put in public API when we decide if we only expose search, or search + list.
        request = scout_catalog.SearchDatasetsRequest(
            query=scout_catalog.SearchDatasetsQuery(
                or_=[
                    scout_catalog.SearchDatasetsQuery(archive_status=False),
                    scout_catalog.SearchDatasetsQuery(archive_status=True),
                ]
            ),
            sort_options=scout_catalog.SortOptions(field=scout_catalog.SortField.INGEST_DATE, is_descending=True),
        )
        response = self._clients.catalog.search_datasets(self._clients.auth_header, request)
        for ds in response.results:
            yield Dataset._from_conjure(self._clients, ds)

    def get_checklist(self, rid: str) -> Checklist:
        response = self._clients.checklist.get(self._clients.auth_header, rid)
        return Checklist._from_conjure(self._clients, response)

    def search_checklists(
        self,
        search_text: str | None = None,
        labels: Sequence[str] | None = None,
        properties: Mapping[str, str] | None = None,
    ) -> Sequence[Checklist]:
        """Search for checklists meeting the specified filters.
        Filters are ANDed together, e.g. `(checklist.label == label) AND (checklist.search_text =~ field)`

        Args:
            search_text: case-insensitive search for any of the keywords in all string fields
            labels: A sequence of labels that must ALL be present on a checklist to be included.
            properties: A mapping of key-value pairs that must ALL be present on a checklist to be included.

        Returns:
            All checklists which match all of the provided conditions
        """
        page_token = None
        query = _create_search_checklists_query(search_text, labels, properties)
        archived_statuses = [api.ArchivedStatus.NOT_ARCHIVED]

        raw_checklists = []
        while True:
            request = scout_checks_api.SearchChecklistsRequest(
                query=query,
                archived_statuses=archived_statuses,
                next_page_token=page_token,
                page_size=DEFAULT_PAGE_SIZE,
            )
            response = self._clients.checklist.search(self._clients.auth_header, request)
            raw_checklists.extend(response.values)
            page_token = response.next_page_token
            if not page_token:
                break

        return [Checklist._from_conjure(self._clients, checklist) for checklist in raw_checklists]

    def create_attachment_from_io(
        self,
        attachment: BinaryIO,
        name: str,
        file_type: tuple[str, str] | FileType = FileTypes.BINARY,
        description: str | None = None,
        *,
        properties: Mapping[str, str] | None = None,
        labels: Sequence[str] = (),
    ) -> Attachment:
        """Upload an attachment.
        The attachment must be a file-like object in binary mode, e.g. open(path, "rb") or io.BytesIO.
        If the file is not in binary-mode, the requests library blocks indefinitely.
        """
        # TODO(alkasm): create attachment from file/path
        if isinstance(attachment, TextIOBase):
            raise TypeError(f"attachment {attachment} must be open in binary mode, rather than text mode")

        file_type = FileType(*file_type)
        s3_path = upload_multipart_io(
            self._clients.auth_header,
            attachment,
            name,
            file_type,
            self._clients.upload,
        )
        request = attachments_api.CreateAttachmentRequest(
            description=description or "",
            labels=list(labels),
            properties={} if properties is None else dict(properties),
            s3_path=s3_path,
            title=name,
        )
        response = self._clients.attachment.create(self._clients.auth_header, request)
        return Attachment._from_conjure(self._clients, response)

    def get_attachment(self, rid: str) -> Attachment:
        """Retrieve an attachment by its RID."""
        response = self._clients.attachment.get(self._clients.auth_header, rid)
        return Attachment._from_conjure(self._clients, response)

    def get_attachments(self, rids: Iterable[str]) -> Sequence[Attachment]:
        """Retrive attachments by their RIDs."""
        return [
            Attachment._from_conjure(self._clients, a)
            for a in _iter_get_attachments(self._clients.auth_header, self._clients.attachment, rids)
        ]

    def get_all_units(self) -> Sequence[Unit]:
        """Retrieve list of metadata for all supported units within Nominal"""
        return _available_units(self._clients.auth_header, self._clients.units)

    def get_unit(self, unit_symbol: str) -> Unit | None:
        """Get details of the given unit symbol, or none if invalid
        Args:
            unit_symbol: Symbol of the unit to get metadata for.
                NOTE: This currently requires that units are formatted as laid out in
                      the latest UCUM standards (see https://ucum.org/ucum)

        Returns:
        -------
            Rendered Unit metadata if the symbol is valid and supported by Nominal, or None
            if no such unit symbol matches.

        """
        api_unit = self._clients.units.get_unit(self._clients.auth_header, unit_symbol)
        return None if api_unit is None else Unit._from_conjure(api_unit)

    def get_commensurable_units(self, unit_symbol: str) -> Sequence[Unit]:
        """Get the list of units that are commensurable (convertible to/from) the given unit symbol."""
        return [
            Unit._from_conjure(unit)
            for unit in self._clients.units.get_commensurable_units(self._clients.auth_header, unit_symbol)
        ]

    def get_channel(self, rid: str) -> Channel:
        """Get metadata for a given channel by looking up its rid
        Args:
            rid: Identifier for the channel to look up
        Returns:
            Resolved metadata for the requested channel
        Raises:
            conjure_python_client.ConjureHTTPError: An error occurred while looking up the channel.
                This typically occurs when there is no such channel for the given RID.
        """
        warnings.warn(
            "get_channel is deprecated. Use dataset.get_channel() or connection.get_channel() instead.",
            UserWarning,
        )
        return Channel._from_conjure_logicalseries_api(
            self._clients, self._clients.logical_series.get_logical_series(self._clients.auth_header, rid)
        )

    def set_channel_units(self, rids_to_types: Mapping[str, str | None]) -> Iterable[Channel]:
        """Sets the units for a set of channels based on user-provided unit symbols
        Args:
            rids_to_types: Mapping of channel RIDs -> unit symbols (e.g. 'm/s').
                NOTE: Providing `None` as the unit symbol clears any existing units for the channels.

        Returns:
        -------
            A sequence of metadata for all updated channels
        Raises:
            conjure_python_client.ConjureHTTPError: An error occurred while setting metadata on the channel.
                This typically occurs when either the units are invalid, or there are no
                channels with the given RIDs present.

        """
        warnings.warn(
            "set_channel_units is deprecated. Use dataset.set_channel_units() or connection.set_channel_units()",
            UserWarning,
        )

        series_updates = []
        for rid, series_type in rids_to_types.items():
            series_updates.append(
                timeseries_logicalseries_api.UpdateLogicalSeries(
                    logical_series_rid=rid,
                    unit_update=_build_unit_update(series_type),
                )
            )

        request = timeseries_logicalseries_api.BatchUpdateLogicalSeriesRequest(series_updates)
        response = self._clients.logical_series.batch_update_logical_series(self._clients.auth_header, request)
        return [Channel._from_conjure_logicalseries_api(self._clients, resp) for resp in response.responses]

    def get_connection(self, rid: str) -> Connection:
        """Retrieve a connection by its RID."""
        response = self._clients.connection.get_connection(self._clients.auth_header, rid)
        return Connection._from_conjure(self._clients, response)

    def create_video_from_mcap(
        self,
        path: Path | str,
        topic: str,
        name: str | None = None,
        description: str | None = None,
        *,
        labels: Sequence[str] = (),
        properties: Mapping[str, str] | None = None,
    ) -> Video:
        """Create a video from an MCAP file containing H264 or H265 video data.

        If name is None, the name of the file will be used.

        See `create_video_from_mcap_io` for more details.
        """
        path = Path(path)
        if name is None:
            name = path.name

        with path.open("rb") as data_file:
            return self.create_video_from_mcap_io(
                data_file,
                name=name,
                topic=topic,
                file_type=FileTypes.MCAP,
                description=description,
                labels=labels,
                properties=properties,
                file_name=path_upload_name(path, FileTypes.MCAP),
            )

    def create_video_from_mcap_io(
        self,
        mcap: BinaryIO,
        topic: str,
        name: str,
        description: str | None = None,
        file_type: tuple[str, str] | FileType = FileTypes.MCAP,
        *,
        labels: Sequence[str] = (),
        properties: Mapping[str, str] | None = None,
        file_name: str | None = None,
    ) -> Video:
        """Create video from topic in a mcap file.

        Mcap must be a file-like object in binary mode, e.g. open(path, "rb") or io.BytesIO.

        If name is None, the name of the file will be used.
        """
        if isinstance(mcap, TextIOBase):
            raise TypeError(f"dataset {mcap} must be open in binary mode, rather than text mode")

        if file_name is None:
            file_name = name

        file_type = FileType(*file_type)
        s3_path = upload_multipart_io(self._clients.auth_header, mcap, file_name, file_type, self._clients.upload)
        request = ingest_api.IngestRequest(
            options=ingest_api.IngestOptions(
                video=ingest_api.VideoOpts(
                    source=ingest_api.IngestSource(s3=ingest_api.S3IngestSource(s3_path)),
                    target=ingest_api.VideoIngestTarget(
                        new=ingest_api.NewVideoIngestDestination(
                            title=name,
                            description=description,
                            properties={} if properties is None else dict(properties),
                            labels=list(labels),
                        )
                    ),
                    timestamp_manifest=scout_video_api.VideoFileTimestampManifest(
                        mcap=scout_video_api.McapTimestampManifest(api.McapChannelLocator(topic=topic))
                    ),
                )
            )
        )
        response = self._clients.ingest.ingest(self._clients.auth_header, request)
        if response.details.video is None:
            raise NominalIngestError("error ingesting mcap video: no video created")
        return self.get_video(response.details.video.video_rid)

    def create_streaming_connection(
        self,
        datasource_id: str,
        connection_name: str,
        datasource_description: str | None = None,
        *,
        required_tag_names: list[str] | None = None,
    ) -> StreamingConnection:
        datasource_response = self._clients.storage.create(
            self._clients.auth_header,
            storage_datasource_api.CreateNominalDataSourceRequest(
                id=datasource_id,
                description=datasource_description,
            ),
        )
        connection_response = self._clients.connection.create_connection(
            self._clients.auth_header,
            scout_datasource_connection_api.CreateConnection(
                name=connection_name,
                connection_details=scout_datasource_connection_api.ConnectionDetails(
                    nominal=scout_datasource_connection_api.NominalConnectionDetails(
                        nominal_data_source_rid=datasource_response.rid
                    ),
                ),
                metadata={},
                scraping=scout_datasource_connection_api.ScrapingConfig(
                    nominal=scout_datasource_connection_api.NominalScrapingConfig(
                        channel_name_components=[
                            scout_datasource_connection_api.NominalChannelNameComponent(channel=api.Empty())
                        ],
                        separator=".",
                    )
                ),
                required_tag_names=required_tag_names or [],
                available_tag_values={},
                should_scrape=True,
            ),
        )
        conn = Connection._from_conjure(self._clients, connection_response)
        if isinstance(conn, StreamingConnection):
            return conn
        raise NominalError(f"Expected StreamingConnection but got {type(conn).__name__}")

    def create_workbook_from_template(
        self,
        template_rid: str,
        run_rid: str,
        title: str | None = None,
        description: str | None = None,
        is_draft: bool = False,
    ) -> Workbook:
        template = self._clients.template.get(self._clients.auth_header, template_rid)

        notebook = self._clients.notebook.create(
            self._clients.auth_header,
            scout_notebook_api.CreateNotebookRequest(
                title=title if title is not None else f"Workbook from {template.metadata.title}",
                description=description or "",
                notebook_type=None,
                is_draft=is_draft,
                state_as_json="{}",
                charts=None,
                run_rid=run_rid,
                data_scope=None,
                layout=template.layout,
                content=template.content,
                content_v2=None,
                check_alert_refs=[],
                event_refs=[],
            ),
        )

        return Workbook._from_conjure(self._clients, notebook)

    def create_asset(
        self,
        name: str,
        description: str | None = None,
        *,
        properties: Mapping[str, str] | None = None,
        labels: Sequence[str] = (),
    ) -> Asset:
        """Create an asset."""
        request = scout_asset_api.CreateAssetRequest(
            description=description,
            labels=list(labels),
            properties={} if properties is None else dict(properties),
            title=name,
            attachments=[],
            data_scopes=[],
            links=[],
        )
        response = self._clients.assets.create_asset(self._clients.auth_header, request)
        return Asset._from_conjure(self._clients, response)

    def get_asset(self, rid: str) -> Asset:
        """Retrieve an asset by its RID."""
        response = self._clients.assets.get_assets(self._clients.auth_header, [rid])
        if len(response) == 0 or rid not in response:
            raise ValueError(f"no asset found with RID {rid!r}: {response!r}")
        if len(response) > 1:
            raise ValueError(f"multiple assets found with RID {rid!r}: {response!r}")
        return Asset._from_conjure(self._clients, response[rid])

    def _search_assets_paginated(self, request: scout_asset_api.SearchAssetsRequest) -> Iterable[scout_asset_api.Asset]:
        while True:
            response = self._clients.assets.search_assets(self._clients.auth_header, request)
            yield from response.results
            if response.next_page_token is None:
                break
            request = scout_asset_api.SearchAssetsRequest(
                page_size=request.page_size,
                query=request.query,
                sort=request.sort,
                next_page_token=response.next_page_token,
            )

    def _iter_search_assets(
        self,
        search_text: str | None = None,
        labels: Sequence[str] | None = None,
        properties: Mapping[str, str] | None = None,
    ) -> Iterable[Asset]:
        request = scout_asset_api.SearchAssetsRequest(
            page_size=DEFAULT_PAGE_SIZE,
            query=_create_search_assets_query(search_text, labels, properties),
            sort=scout_asset_api.SortOptions(
                field=scout_asset_api.SortField.CREATED_AT,
                is_descending=True,
            ),
        )
        for asset in self._search_assets_paginated(request):
            yield Asset._from_conjure(self._clients, asset)

    def search_assets(
        self,
        search_text: str | None = None,
        label: str | None = None,
        property: tuple[str, str] | None = None,
        *,
        labels: Sequence[str] | None = None,
        properties: Mapping[str, str] | None = None,
    ) -> Sequence[Asset]:
        """Search for assets meeting the specified filters.
        Filters are ANDed together, e.g. `(asset.label == label) AND (asset.search_text =~ field)`

        Args:
            search_text: case-insensitive search for any of the keywords in all string fields
            label: Deprecated, use labels instead.
            property: Deprecated, use properties instead.
            labels: A sequence of labels that must ALL be present on a asset to be included.
            properties: A mapping of key-value pairs that must ALL be present on a asset to be included.

        Returns:
            All assets which match all of the provided conditions
        """
        labels, properties = _handle_deprecated_labels_properties(
            "search_assets",
            label,
            labels,
            property,
            properties,
        )

        return list(self._iter_search_assets(search_text, labels, properties))

    def list_streaming_checklists(self, asset: Asset | str | None = None) -> Iterable[str]:
        """List all Streaming Checklists.

        Args:
            asset: if provided, only return checklists associated with the given asset.
        """
        next_page_token = None

        while True:
            if asset is None:
                response = self._clients.checklist_execution.list_streaming_checklist(
                    self._clients.auth_header,
                    scout_checklistexecution_api.ListStreamingChecklistRequest(page_token=next_page_token),
                )
                yield from response.checklists
                next_page_token = response.next_page_token
            else:
                for_asset_response = self._clients.checklist_execution.list_streaming_checklist_for_asset(
                    self._clients.auth_header,
                    scout_checklistexecution_api.ListStreamingChecklistForAssetRequest(
                        asset_rid=rid_from_instance_or_string(asset), page_token=next_page_token
                    ),
                )
                yield from for_asset_response.checklists
                next_page_token = for_asset_response.next_page_token

            if next_page_token is None:
                break

    def data_review_builder(self) -> DataReviewBuilder:
        return DataReviewBuilder([], [], self._clients)

    def get_data_review(self, rid: str) -> DataReview:
        response = self._clients.datareview.get(self._clients.auth_header, rid)
        return DataReview._from_conjure(self._clients, response)

<<<<<<< HEAD
    def create_event(
        self,
        name: str,
        type: EventType,
        start: datetime | IntegralNanosecondsUTC,
        duration: timedelta | IntegralNanosecondsDuration = 0,
        *,
        assets: Iterable[Asset | str] = (),
        properties: Mapping[str, str] | None = None,
        labels: Iterable[str] = (),
    ) -> Event:
        response = self._clients.event.create_event(
            self._clients.auth_header,
            event.CreateEvent(
                name=name,
                asset_rids=[asset.rid if isinstance(asset, Asset) else asset for asset in assets],
                timestamp=_SecondsNanos.from_flexible(start).to_api(),
                duration=_to_api_duration(duration),
                origins=[],
                properties=dict(properties) if properties else {},
                labels=list(labels),
                type=type._to_api_event_type(),
            ),
        )
        return Event._from_conjure(self._clients, response)

    def get_events(self, uuids: Sequence[str]) -> Sequence[Event]:
        responses = self._clients.event.get_events(self._clients.auth_header, event.GetEvents(list(uuids)))
        return [Event._from_conjure(self._clients, response) for response in responses]
=======
    def search_data_reviews(
        self,
        assets: Sequence[Asset | str] | None = None,
        runs: Sequence[Run | str] | None = None,
    ) -> Sequence[DataReview]:
        """Search for any data reviews present within a collection of runs and assets."""
        page_token = None
        raw_data_reviews = []
        while True:
            # TODO (drake-nominal): Expose checklist_refs to users
            request = scout_datareview_api.FindDataReviewsRequest(
                asset_rids=[rid_from_instance_or_string(asset) for asset in assets] if assets else [],
                checklist_refs=[],
                run_rids=[rid_from_instance_or_string(run) for run in runs] if runs else [],
                archived_statuses=[api.ArchivedStatus.NOT_ARCHIVED],
                next_page_token=page_token,
                page_size=DEFAULT_PAGE_SIZE,
            )
            response = self._clients.datareview.find_data_reviews(self._clients.auth_header, request)
            raw_data_reviews.extend(response.data_reviews)
            page_token = response.next_page_token

            if page_token is None:
                break

        return [DataReview._from_conjure(self._clients, data_review) for data_review in raw_data_reviews]


def _build_channel_config(prefix_tree_delimiter: str | None) -> ingest_api.ChannelConfig | None:
    if prefix_tree_delimiter is None:
        return None
    else:
        return ingest_api.ChannelConfig(prefix_tree_delimiter=prefix_tree_delimiter)
>>>>>>> 2a2270da


def _create_search_runs_query(
    start: str | datetime | IntegralNanosecondsUTC | None = None,
    end: str | datetime | IntegralNanosecondsUTC | None = None,
    name_substring: str | None = None,
    labels: Sequence[str] | None = None,
    properties: Mapping[str, str] | None = None,
) -> scout_run_api.SearchQuery:
    queries = []
    if start is not None:
        start_time = _SecondsNanos.from_flexible(start).to_scout_run_api()
        queries.append(scout_run_api.SearchQuery(start_time_inclusive=start_time))

    if end is not None:
        end_time = _SecondsNanos.from_flexible(end).to_scout_run_api()
        queries.append(scout_run_api.SearchQuery(end_time_inclusive=end_time))

    if name_substring is not None:
        queries.append(scout_run_api.SearchQuery(exact_match=name_substring))

    if labels:
        for label in labels:
            queries.append(scout_run_api.SearchQuery(label=label))

    if properties:
        for name, value in properties.items():
            queries.append(scout_run_api.SearchQuery(property=api.Property(name=name, value=value)))

    return scout_run_api.SearchQuery(and_=queries)


def _log_timestamp_type_to_conjure(log_timestamp_type: LogTimestampType) -> datasource.TimestampType:
    if log_timestamp_type == "absolute":
        return datasource.TimestampType.ABSOLUTE
    elif log_timestamp_type == "relative":
        return datasource.TimestampType.RELATIVE
    raise ValueError(f"timestamp type {log_timestamp_type} must be 'relative' or 'absolute'")


def _logs_to_conjure(
    logs: Iterable[Log] | Iterable[tuple[datetime | IntegralNanosecondsUTC, str]],
) -> Iterable[datasource_logset_api.Log]:
    for log in logs:
        if isinstance(log, Log):
            yield log._to_conjure()
        elif isinstance(log, tuple):
            ts, body = log
            yield Log(timestamp=_SecondsNanos.from_flexible(ts).to_nanoseconds(), body=body)._to_conjure()


def _create_search_assets_query(
    search_text: str | None = None,
    labels: Sequence[str] | None = None,
    properties: Mapping[str, str] | None = None,
) -> scout_asset_api.SearchAssetsQuery:
    queries = []
    if search_text is not None:
        queries.append(scout_asset_api.SearchAssetsQuery(search_text=search_text))

    if labels is not None:
        for label in labels:
            queries.append(scout_asset_api.SearchAssetsQuery(label=label))

    if properties:
        for name, value in properties.items():
            queries.append(scout_asset_api.SearchAssetsQuery(property=api.Property(name=name, value=value)))

    return scout_asset_api.SearchAssetsQuery(and_=queries)


def _create_search_checklists_query(
    search_text: str | None = None,
    labels: Sequence[str] | None = None,
    properties: Mapping[str, str] | None = None,
) -> scout_checks_api.ChecklistSearchQuery:
    queries = []
    if search_text is not None:
        queries.append(scout_checks_api.ChecklistSearchQuery(search_text=search_text))

    if labels is not None:
        for label in labels:
            queries.append(scout_checks_api.ChecklistSearchQuery(label=label))

    if properties is not None:
        for prop_key, prop_value in properties.items():
            queries.append(scout_checks_api.ChecklistSearchQuery(property=api.Property(prop_key, prop_value)))

    return scout_checks_api.ChecklistSearchQuery(and_=queries)


def _handle_deprecated_labels_properties(
    function_name: str,
    label: str | None,
    labels: Sequence[str] | None,
    property: tuple[str, str] | None,
    properties: Mapping[str, str] | None,
) -> tuple[Sequence[str], Mapping[str, str]]:
    if all([label, labels]):
        raise ValueError(f"Cannot use both label and labels for {function_name}.")
    elif label:
        warnings.warn(
            f"parameter 'label' of {function_name} is deprecated, use 'labels' instead",
            UserWarning,
            stacklevel=2,
        )
        labels = [label]
    elif labels is None:
        labels = []

    if all([property, properties]):
        raise ValueError(f"Cannot use both property and propertiess for {function_name}.")
    elif property:
        warnings.warn(
            f"parameter 'property' of {function_name} is deprecated, use 'properties' instead",
            UserWarning,
            stacklevel=2,
        )
        properties = {property[0]: property[1]}
    elif properties is None:
        properties = {}

    return labels, properties<|MERGE_RESOLUTION|>--- conflicted
+++ resolved
@@ -3,13 +3,8 @@
 import logging
 import warnings
 from dataclasses import dataclass, field
-<<<<<<< HEAD
 from datetime import datetime, timedelta
-from io import BytesIO, TextIOBase, TextIOWrapper
-=======
-from datetime import datetime
 from io import TextIOBase
->>>>>>> 2a2270da
 from pathlib import Path
 from typing import BinaryIO, Iterable, Mapping, Sequence
 
@@ -45,13 +40,8 @@
 from nominal.core.asset import Asset
 from nominal.core.attachment import Attachment, _iter_get_attachments
 from nominal.core.channel import Channel
-<<<<<<< HEAD
 from nominal.core.checklist import Checklist, _to_api_duration
-from nominal.core.connection import Connection
-=======
-from nominal.core.checklist import Checklist
 from nominal.core.connection import Connection, StreamingConnection
->>>>>>> 2a2270da
 from nominal.core.data_review import DataReview, DataReviewBuilder
 from nominal.core.dataset import (
     Dataset,
@@ -1231,7 +1221,6 @@
         response = self._clients.datareview.get(self._clients.auth_header, rid)
         return DataReview._from_conjure(self._clients, response)
 
-<<<<<<< HEAD
     def create_event(
         self,
         name: str,
@@ -1261,7 +1250,7 @@
     def get_events(self, uuids: Sequence[str]) -> Sequence[Event]:
         responses = self._clients.event.get_events(self._clients.auth_header, event.GetEvents(list(uuids)))
         return [Event._from_conjure(self._clients, response) for response in responses]
-=======
+
     def search_data_reviews(
         self,
         assets: Sequence[Asset | str] | None = None,
@@ -1295,7 +1284,6 @@
         return None
     else:
         return ingest_api.ChannelConfig(prefix_tree_delimiter=prefix_tree_delimiter)
->>>>>>> 2a2270da
 
 
 def _create_search_runs_query(
