--- conflicted
+++ resolved
@@ -150,17 +150,7 @@
         )
         return self.get_write_stream(batch_size, timedelta(seconds=max_wait_sec))
 
-<<<<<<< HEAD
-    def get_write_stream(self, batch_size: int = 10, max_wait: timedelta = timedelta(seconds=5)) -> WriteStream:
-        # inlined to avoid nominal-api-protos import dependency for all references to this file
-        try:
-            from nominal.core.batch_processor import process_batch
-        except ImportError:
-            raise ImportError("nominal-api-protos is required to use get_write_stream")
-
-=======
     def get_write_stream(self, batch_size: int = 50_000, max_wait: timedelta = timedelta(seconds=1)) -> WriteStream:
->>>>>>> 8c99d570
         """Stream to write non-blocking messages to a datasource.
 
         Args:
