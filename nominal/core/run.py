--- conflicted
+++ resolved
@@ -40,12 +40,9 @@
 
     class _Clients(
         Asset._Clients,
-<<<<<<< HEAD
         DataSource._Clients,
         LogSet._Clients,
         Video._Clients,
-=======
->>>>>>> a018c2cc
         HasAuthHeader,
         Protocol,
     ):
