from __future__ import annotations

from dataclasses import dataclass
from functools import partial
from typing import Protocol

from conjure_python_client import RequestsClient, ServiceConfiguration
from typing_extensions import Self

from nominal._api.scout_service_api import (
    attachments_api,
    authentication_api,
    datasource_logset,
    ingest_api,
    scout,
    scout_assets,
    scout_catalog,
    scout_checklistexecution_api,
    scout_checks_api,
    scout_compute_api,
    scout_compute_representation_api,
    scout_dataexport_api,
    scout_datareview_api,
    scout_datasource,
    scout_datasource_connection,
    scout_video,
    storage_datasource_api,
    storage_writer_api,
    timeseries_logicalseries,
    upload_api,
)


@dataclass(frozen=True)
class ClientsBunch:
    auth_header: str

    assets: scout_assets.AssetService
    attachment: attachments_api.AttachmentService
    authentication: authentication_api.AuthenticationServiceV2
    catalog: scout_catalog.CatalogService
    checklist: scout_checks_api.ChecklistService
    compute_representation: scout_compute_representation_api.ComputeRepresentationService
    connection: scout_datasource_connection.ConnectionService
    dataexport: scout_dataexport_api.DataExportService
    datasource: scout_datasource.DataSourceService
    ingest: ingest_api.IngestService
    logical_series: timeseries_logicalseries.LogicalSeriesService
    logset: datasource_logset.LogSetService
    run: scout.RunService
    units: scout.UnitsService
    upload: upload_api.UploadService
    video: scout_video.VideoService
    compute: scout_compute_api.ComputeService
    storage: storage_datasource_api.NominalDataSourceService
    storage_writer: storage_writer_api.NominalChannelWriterService
    template: scout.TemplateService
    notebook: scout.NotebookService
<<<<<<< HEAD
    datareview: scout_datareview_api.DataReviewService
=======
    checklist_execution: scout_checklistexecution_api.ChecklistExecutionService
>>>>>>> cdea6211

    @classmethod
    def from_config(cls, cfg: ServiceConfiguration, agent: str, token: str) -> Self:
        client_factory = partial(RequestsClient.create, user_agent=agent, service_config=cfg)

        return cls(
            auth_header=f"Bearer {token}",
            assets=client_factory(scout_assets.AssetService),
            attachment=client_factory(attachments_api.AttachmentService),
            authentication=client_factory(authentication_api.AuthenticationServiceV2),
            catalog=client_factory(scout_catalog.CatalogService),
            checklist=client_factory(scout_checks_api.ChecklistService),
            compute_representation=client_factory(scout_compute_representation_api.ComputeRepresentationService),
            connection=client_factory(scout_datasource_connection.ConnectionService),
            dataexport=client_factory(scout_dataexport_api.DataExportService),
            datasource=client_factory(scout_datasource.DataSourceService),
            ingest=client_factory(ingest_api.IngestService),
            logical_series=client_factory(timeseries_logicalseries.LogicalSeriesService),
            logset=client_factory(datasource_logset.LogSetService),
            run=client_factory(scout.RunService),
            units=client_factory(scout.UnitsService),
            upload=client_factory(upload_api.UploadService),
            video=client_factory(scout_video.VideoService),
            compute=client_factory(scout_compute_api.ComputeService),
            storage=client_factory(storage_datasource_api.NominalDataSourceService),
            storage_writer=client_factory(storage_writer_api.NominalChannelWriterService),
            template=client_factory(scout.TemplateService),
            notebook=client_factory(scout.NotebookService),
<<<<<<< HEAD
            datareview=client_factory(scout_datareview_api.DataReviewService),
=======
            checklist_execution=client_factory(scout_checklistexecution_api.ChecklistExecutionService),
>>>>>>> cdea6211
        )


class HasAuthHeader(Protocol):
    @property
    def auth_header(self) -> str: ...<|MERGE_RESOLUTION|>--- conflicted
+++ resolved
@@ -56,11 +56,8 @@
     storage_writer: storage_writer_api.NominalChannelWriterService
     template: scout.TemplateService
     notebook: scout.NotebookService
-<<<<<<< HEAD
+    checklist_execution: scout_checklistexecution_api.ChecklistExecutionService
     datareview: scout_datareview_api.DataReviewService
-=======
-    checklist_execution: scout_checklistexecution_api.ChecklistExecutionService
->>>>>>> cdea6211
 
     @classmethod
     def from_config(cls, cfg: ServiceConfiguration, agent: str, token: str) -> Self:
@@ -89,11 +86,8 @@
             storage_writer=client_factory(storage_writer_api.NominalChannelWriterService),
             template=client_factory(scout.TemplateService),
             notebook=client_factory(scout.NotebookService),
-<<<<<<< HEAD
+            checklist_execution=client_factory(scout_checklistexecution_api.ChecklistExecutionService),
             datareview=client_factory(scout_datareview_api.DataReviewService),
-=======
-            checklist_execution=client_factory(scout_checklistexecution_api.ChecklistExecutionService),
->>>>>>> cdea6211
         )
 
 
