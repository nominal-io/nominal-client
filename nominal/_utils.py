from __future__ import annotations

import logging
import mimetypes
import os
from contextlib import contextmanager
from pathlib import Path
<<<<<<< HEAD
from typing import BinaryIO, Iterable, Iterator, NamedTuple, TypeVar
=======
from typing import BinaryIO, Iterable, Iterator, Literal, NamedTuple, Type, TypeVar, Union

import dateutil.parser
from typing_extensions import TypeAlias  # typing.TypeAlias in 3.10+

from ._api.combined import api, ingest_api, scout_run_api
>>>>>>> cb1cda39

logger = logging.getLogger(__name__)

T = TypeVar("T")


<<<<<<< HEAD
=======
@dataclass
class CustomTimestampFormat:
    format: str
    default_year: int = 0


# Using Union rather than the "|" operator due to https://github.com/python/mypy/issues/11665.
TimestampColumnType: TypeAlias = Union[
    Literal[
        "iso_8601",
        "epoch_days",
        "epoch_hours",
        "epoch_minutes",
        "epoch_seconds",
        "epoch_milliseconds",
        "epoch_microseconds",
        "epoch_nanoseconds",
        "relative_days",
        "relative_hours",
        "relative_minutes",
        "relative_seconds",
        "relative_milliseconds",
        "relative_microseconds",
        "relative_nanoseconds",
    ],
    CustomTimestampFormat,
]


def _flexible_time_to_global_conjure_api(
    timestamp: datetime | IntegralNanosecondsUTC,
) -> api.Timestamp:
    seconds, nanos = _flexible_time_to_seconds_nanos(timestamp)
    return api.Timestamp(seconds=seconds, nanos=nanos)


def _global_conjure_api_to_integral_nanoseconds(
    timestamp: api.Timestamp,
) -> IntegralNanosecondsUTC:
    return timestamp.seconds * 1_000_000_000 + timestamp.nanos


def _timestamp_type_to_conjure_ingest_api(
    ts_type: TimestampColumnType,
) -> ingest_api.TimestampType:
    if isinstance(ts_type, CustomTimestampFormat):
        return ingest_api.TimestampType(
            absolute=ingest_api.AbsoluteTimestamp(
                custom_format=ingest_api.CustomTimestamp(format=ts_type.format, default_year=ts_type.default_year)
            )
        )
    elif ts_type == "iso_8601":
        return ingest_api.TimestampType(absolute=ingest_api.AbsoluteTimestamp(iso8601=ingest_api.Iso8601Timestamp()))
    relation, unit = ts_type.split("_", 1)
    time_unit = ingest_api.TimeUnit[unit.upper()]
    if relation == "epoch":
        return ingest_api.TimestampType(
            absolute=ingest_api.AbsoluteTimestamp(epoch_of_time_unit=ingest_api.EpochTimestamp(time_unit=time_unit))
        )
    elif relation == "relative":
        return ingest_api.TimestampType(relative=ingest_api.RelativeTimestamp(time_unit=time_unit))
    raise ValueError(f"invalid timestamp type: {ts_type}")


def _flexible_time_to_conjure_scout_run_api(timestamp: datetime | IntegralNanosecondsUTC) -> scout_run_api.UtcTimestamp:
    seconds, nanos = _flexible_time_to_seconds_nanos(timestamp)
    return scout_run_api.UtcTimestamp(seconds_since_epoch=seconds, offset_nanoseconds=nanos)


def _flexible_time_to_conjure_ingest_api(
    timestamp: datetime | IntegralNanosecondsUTC,
) -> ingest_api.UtcTimestamp:
    seconds, nanos = _flexible_time_to_seconds_nanos(timestamp)
    return ingest_api.UtcTimestamp(seconds_since_epoch=seconds, offset_nanoseconds=nanos)


def _flexible_time_to_seconds_nanos(
    timestamp: datetime | IntegralNanosecondsUTC,
) -> tuple[int, int]:
    if isinstance(timestamp, datetime):
        return _datetime_to_seconds_nanos(timestamp)
    elif isinstance(timestamp, IntegralNanosecondsUTC):
        return divmod(timestamp, 1_000_000_000)
    raise TypeError(f"expected {datetime} or {IntegralNanosecondsUTC}, got {type(timestamp)}")


def _flexible_time_to_integral_nanoseconds(
    timestamp: datetime | IntegralNanosecondsUTC,
) -> IntegralNanosecondsUTC:
    seconds, nanos = _flexible_time_to_seconds_nanos(timestamp)
    return seconds * 1_000_000_000 + nanos


def _conjure_time_to_integral_nanoseconds(ts: scout_run_api.UtcTimestamp) -> IntegralNanosecondsUTC:
    return ts.seconds_since_epoch * 1_000_000_000 + (ts.offset_nanoseconds or 0)


def _datetime_to_seconds_nanos(dt: datetime) -> tuple[int, int]:
    dt = dt.astimezone(timezone.utc)
    seconds = int(dt.timestamp())
    nanos = dt.microsecond * 1000
    return seconds, nanos


def _datetime_to_integral_nanoseconds(dt: datetime) -> IntegralNanosecondsUTC:
    seconds, nanos = _datetime_to_seconds_nanos(dt)
    return seconds * 1_000_000_000 + nanos


def _parse_timestamp(ts: str | datetime | IntegralNanosecondsUTC) -> IntegralNanosecondsUTC:
    if isinstance(ts, int):
        return ts
    if isinstance(ts, str):
        ts = dateutil.parser.parse(ts)
    return _datetime_to_integral_nanoseconds(ts)


>>>>>>> cb1cda39
def construct_user_agent_string() -> str:
    """Constructs a user-agent string with system & Python metadata.
    E.g.: nominal-python/1.0.0b0 (macOS-14.4-arm64-arm-64bit) cpython/3.12.4
    """
    import importlib.metadata
    import platform
    import sys

    try:
        v = importlib.metadata.version("nominal")
        p = platform.platform()
        impl = sys.implementation
        py = platform.python_version()
        return f"nominal-python/{v} ({p}) {impl.name}/{py}"
    except Exception as e:
        # I believe all of the above are cross-platform, but just in-case...
        logger.error("failed to construct user-agent string", exc_info=e)
        return "nominal-python/unknown"


def update_dataclass(self: T, other: T, fields: Iterable[str]) -> None:
    """Update dataclass attributes, copying from `other` into `self`.

    Uses __dict__ to update `self` to update frozen dataclasses.
    """
    for field in fields:
        self.__dict__[field] = getattr(other, field)


class FileType(NamedTuple):
    extension: str
    mimetype: str

    @classmethod
    def from_path(cls, path: Path | str, default_mimetype: str = "application/octect-stream") -> FileType:
        ext = "".join(Path(path).suffixes)
        mimetype, _encoding = mimetypes.guess_type(path)
        if mimetype is None:
            return cls(ext, default_mimetype)
        return cls(ext, mimetype)

    @classmethod
    def from_path_dataset(cls, path: Path | str) -> FileType:
        path_string = str(path) if isinstance(path, Path) else path
        if path_string.endswith(".csv"):
            return FileTypes.CSV
        if path_string.endswith(".csv.gz"):
            return FileTypes.CSV_GZ
        if path_string.endswith(".parquet"):
            return FileTypes.PARQUET
        raise ValueError(f"dataset path '{path}' must end in .csv, .csv.gz, or .parquet")


class FileTypes:
    CSV: FileType = FileType(".csv", "text/csv")
    CSV_GZ: FileType = FileType(".csv.gz", "text/csv")
    # https://issues.apache.org/jira/browse/PARQUET-1889
    PARQUET: FileType = FileType(".parquet", "application/vnd.apache.parquet")
    MP4: FileType = FileType(".mp4", "video/mp4")
    BINARY: FileType = FileType("", "application/octet-stream")


@contextmanager
def reader_writer() -> Iterator[tuple[BinaryIO, BinaryIO]]:
    rd, wd = os.pipe()
    r = open(rd, "rb")
    w = open(wd, "wb")
    try:
        yield r, w
    finally:
        w.close()
        r.close()


LogTimestampType: TypeAlias = Literal["absolute", "relative"]<|MERGE_RESOLUTION|>--- conflicted
+++ resolved
@@ -1,55 +1,22 @@
 from __future__ import annotations
 
+from datetime import datetime
 import logging
 import mimetypes
 import os
 from contextlib import contextmanager
 from pathlib import Path
-<<<<<<< HEAD
-from typing import BinaryIO, Iterable, Iterator, NamedTuple, TypeVar
-=======
-from typing import BinaryIO, Iterable, Iterator, Literal, NamedTuple, Type, TypeVar, Union
+from typing import BinaryIO, Iterable, Iterator, Literal, NamedTuple, TypeVar, Union
 
-import dateutil.parser
-from typing_extensions import TypeAlias  # typing.TypeAlias in 3.10+
+from typing_extensions import TypeAlias
+
+from .ts import IntegralNanosecondsUTC  # typing.TypeAlias in 3.10+
 
 from ._api.combined import api, ingest_api, scout_run_api
->>>>>>> cb1cda39
 
 logger = logging.getLogger(__name__)
 
 T = TypeVar("T")
-
-
-<<<<<<< HEAD
-=======
-@dataclass
-class CustomTimestampFormat:
-    format: str
-    default_year: int = 0
-
-
-# Using Union rather than the "|" operator due to https://github.com/python/mypy/issues/11665.
-TimestampColumnType: TypeAlias = Union[
-    Literal[
-        "iso_8601",
-        "epoch_days",
-        "epoch_hours",
-        "epoch_minutes",
-        "epoch_seconds",
-        "epoch_milliseconds",
-        "epoch_microseconds",
-        "epoch_nanoseconds",
-        "relative_days",
-        "relative_hours",
-        "relative_minutes",
-        "relative_seconds",
-        "relative_milliseconds",
-        "relative_microseconds",
-        "relative_nanoseconds",
-    ],
-    CustomTimestampFormat,
-]
 
 
 def _flexible_time_to_global_conjure_api(
@@ -65,50 +32,6 @@
     return timestamp.seconds * 1_000_000_000 + timestamp.nanos
 
 
-def _timestamp_type_to_conjure_ingest_api(
-    ts_type: TimestampColumnType,
-) -> ingest_api.TimestampType:
-    if isinstance(ts_type, CustomTimestampFormat):
-        return ingest_api.TimestampType(
-            absolute=ingest_api.AbsoluteTimestamp(
-                custom_format=ingest_api.CustomTimestamp(format=ts_type.format, default_year=ts_type.default_year)
-            )
-        )
-    elif ts_type == "iso_8601":
-        return ingest_api.TimestampType(absolute=ingest_api.AbsoluteTimestamp(iso8601=ingest_api.Iso8601Timestamp()))
-    relation, unit = ts_type.split("_", 1)
-    time_unit = ingest_api.TimeUnit[unit.upper()]
-    if relation == "epoch":
-        return ingest_api.TimestampType(
-            absolute=ingest_api.AbsoluteTimestamp(epoch_of_time_unit=ingest_api.EpochTimestamp(time_unit=time_unit))
-        )
-    elif relation == "relative":
-        return ingest_api.TimestampType(relative=ingest_api.RelativeTimestamp(time_unit=time_unit))
-    raise ValueError(f"invalid timestamp type: {ts_type}")
-
-
-def _flexible_time_to_conjure_scout_run_api(timestamp: datetime | IntegralNanosecondsUTC) -> scout_run_api.UtcTimestamp:
-    seconds, nanos = _flexible_time_to_seconds_nanos(timestamp)
-    return scout_run_api.UtcTimestamp(seconds_since_epoch=seconds, offset_nanoseconds=nanos)
-
-
-def _flexible_time_to_conjure_ingest_api(
-    timestamp: datetime | IntegralNanosecondsUTC,
-) -> ingest_api.UtcTimestamp:
-    seconds, nanos = _flexible_time_to_seconds_nanos(timestamp)
-    return ingest_api.UtcTimestamp(seconds_since_epoch=seconds, offset_nanoseconds=nanos)
-
-
-def _flexible_time_to_seconds_nanos(
-    timestamp: datetime | IntegralNanosecondsUTC,
-) -> tuple[int, int]:
-    if isinstance(timestamp, datetime):
-        return _datetime_to_seconds_nanos(timestamp)
-    elif isinstance(timestamp, IntegralNanosecondsUTC):
-        return divmod(timestamp, 1_000_000_000)
-    raise TypeError(f"expected {datetime} or {IntegralNanosecondsUTC}, got {type(timestamp)}")
-
-
 def _flexible_time_to_integral_nanoseconds(
     timestamp: datetime | IntegralNanosecondsUTC,
 ) -> IntegralNanosecondsUTC:
@@ -116,31 +39,6 @@
     return seconds * 1_000_000_000 + nanos
 
 
-def _conjure_time_to_integral_nanoseconds(ts: scout_run_api.UtcTimestamp) -> IntegralNanosecondsUTC:
-    return ts.seconds_since_epoch * 1_000_000_000 + (ts.offset_nanoseconds or 0)
-
-
-def _datetime_to_seconds_nanos(dt: datetime) -> tuple[int, int]:
-    dt = dt.astimezone(timezone.utc)
-    seconds = int(dt.timestamp())
-    nanos = dt.microsecond * 1000
-    return seconds, nanos
-
-
-def _datetime_to_integral_nanoseconds(dt: datetime) -> IntegralNanosecondsUTC:
-    seconds, nanos = _datetime_to_seconds_nanos(dt)
-    return seconds * 1_000_000_000 + nanos
-
-
-def _parse_timestamp(ts: str | datetime | IntegralNanosecondsUTC) -> IntegralNanosecondsUTC:
-    if isinstance(ts, int):
-        return ts
-    if isinstance(ts, str):
-        ts = dateutil.parser.parse(ts)
-    return _datetime_to_integral_nanoseconds(ts)
-
-
->>>>>>> cb1cda39
 def construct_user_agent_string() -> str:
     """Constructs a user-agent string with system & Python metadata.
     E.g.: nominal-python/1.0.0b0 (macOS-14.4-arm64-arm-64bit) cpython/3.12.4
