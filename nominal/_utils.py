from __future__ import annotations

import logging
import mimetypes
import os
from contextlib import contextmanager
from pathlib import Path
<<<<<<< HEAD
from typing import BinaryIO, Iterable, Iterator, Literal, NamedTuple, TypeVar, Union

import dateutil.parser
from typing_extensions import TypeAlias  # typing.TypeAlias in 3.10+

from ._api.combined import (
    api,
    ingest_api,
    scout_api,
    scout_checks_api,
    scout_compute_api,
    scout_compute_representation_api,
    scout_run_api,
)
=======
from typing import BinaryIO, Callable, Iterable, Iterator, Literal, NamedTuple, TypeVar

from typing_extensions import ParamSpec, TypeAlias
>>>>>>> 2211070f

logger = logging.getLogger(__name__)

T = TypeVar("T")


<<<<<<< HEAD
@dataclass
class CustomTimestampFormat:
    format: str
    default_year: int = 0


# Using Union rather than the "|" operator due to https://github.com/python/mypy/issues/11665.
TimestampColumnType: TypeAlias = Union[
    Literal[
        "iso_8601",
        "epoch_days",
        "epoch_hours",
        "epoch_minutes",
        "epoch_seconds",
        "epoch_milliseconds",
        "epoch_microseconds",
        "epoch_nanoseconds",
        "relative_days",
        "relative_hours",
        "relative_minutes",
        "relative_seconds",
        "relative_milliseconds",
        "relative_microseconds",
        "relative_nanoseconds",
    ],
    CustomTimestampFormat,
]

Priority = Literal["P0", "P1", "P2", "P3", "P4"]


def _priority_to_conjure_priority(priority: Priority) -> scout_checks_api.Priority:
    if priority == "P0":
        return scout_checks_api.Priority.P0
    elif priority == "P1":
        return scout_checks_api.Priority.P1
    elif priority == "P2":
        return scout_checks_api.Priority.P2
    elif priority == "P3":
        return scout_checks_api.Priority.P3
    elif priority == "P4":
        return scout_checks_api.Priority.P4
    else:
        raise ValueError(f"invalid priority: {priority}")


def _conjure_priority_to_priority(priority: scout_checks_api.Priority) -> Priority:
    if priority == scout_checks_api.Priority.P0:
        return "P0"
    elif priority == scout_checks_api.Priority.P1:
        return "P1"
    elif priority == scout_checks_api.Priority.P2:
        return "P2"
    elif priority == scout_checks_api.Priority.P3:
        return "P3"
    elif priority == scout_checks_api.Priority.P4:
        return "P4"
    else:
        raise ValueError(f"invalid priority: {priority}")


def _timestamp_type_to_conjure_ingest_api(
    ts_type: TimestampColumnType,
) -> ingest_api.TimestampType:
    if isinstance(ts_type, CustomTimestampFormat):
        return ingest_api.TimestampType(
            absolute=ingest_api.AbsoluteTimestamp(
                custom_format=ingest_api.CustomTimestamp(format=ts_type.format, default_year=ts_type.default_year)
            )
        )
    elif ts_type == "iso_8601":
        return ingest_api.TimestampType(absolute=ingest_api.AbsoluteTimestamp(iso8601=ingest_api.Iso8601Timestamp()))
    relation, unit = ts_type.split("_", 1)
    time_unit = ingest_api.TimeUnit[unit.upper()]
    if relation == "epoch":
        return ingest_api.TimestampType(
            absolute=ingest_api.AbsoluteTimestamp(epoch_of_time_unit=ingest_api.EpochTimestamp(time_unit=time_unit))
        )
    elif relation == "relative":
        return ingest_api.TimestampType(relative=ingest_api.RelativeTimestamp(time_unit=time_unit))
    raise ValueError(f"invalid timestamp type: {ts_type}")


def _flexible_time_to_conjure_scout_run_api(timestamp: datetime | IntegralNanosecondsUTC) -> scout_run_api.UtcTimestamp:
    seconds, nanos = _flexible_time_to_seconds_nanos(timestamp)
    return scout_run_api.UtcTimestamp(seconds_since_epoch=seconds, offset_nanoseconds=nanos)


def _flexible_time_to_conjure_ingest_api(
    timestamp: datetime | IntegralNanosecondsUTC,
) -> ingest_api.UtcTimestamp:
    seconds, nanos = _flexible_time_to_seconds_nanos(timestamp)
    return ingest_api.UtcTimestamp(seconds_since_epoch=seconds, offset_nanoseconds=nanos)


def _flexible_time_to_seconds_nanos(
    timestamp: datetime | IntegralNanosecondsUTC,
) -> tuple[int, int]:
    if isinstance(timestamp, datetime):
        return _datetime_to_seconds_nanos(timestamp)
    elif isinstance(timestamp, IntegralNanosecondsUTC):
        return divmod(timestamp, 1_000_000_000)
    raise TypeError(f"expected {datetime} or {IntegralNanosecondsUTC}, got {type(timestamp)}")


def _conjure_time_to_integral_nanoseconds(ts: scout_run_api.UtcTimestamp) -> IntegralNanosecondsUTC:
    return ts.seconds_since_epoch * 1_000_000_000 + (ts.offset_nanoseconds or 0)


def _datetime_to_seconds_nanos(dt: datetime) -> tuple[int, int]:
    dt = dt.astimezone(timezone.utc)
    seconds = int(dt.timestamp())
    nanos = dt.microsecond * 1000
    return seconds, nanos


def _datetime_to_integral_nanoseconds(dt: datetime) -> IntegralNanosecondsUTC:
    seconds, nanos = _datetime_to_seconds_nanos(dt)
    return seconds * 1_000_000_000 + nanos


def _parse_timestamp(ts: str | datetime | IntegralNanosecondsUTC) -> IntegralNanosecondsUTC:
    if isinstance(ts, int):
        return ts
    if isinstance(ts, str):
        ts = dateutil.parser.parse(ts)
    return _datetime_to_integral_nanoseconds(ts)


=======
>>>>>>> 2211070f
def construct_user_agent_string() -> str:
    """Constructs a user-agent string with system & Python metadata.
    E.g.: nominal-python/1.0.0b0 (macOS-14.4-arm64-arm-64bit) cpython/3.12.4
    """
    import importlib.metadata
    import platform
    import sys

    try:
        v = importlib.metadata.version("nominal")
        p = platform.platform()
        impl = sys.implementation
        py = platform.python_version()
        return f"nominal-python/{v} ({p}) {impl.name}/{py}"
    except Exception as e:
        # I believe all of the above are cross-platform, but just in-case...
        logger.error("failed to construct user-agent string", exc_info=e)
        return "nominal-python/unknown"


def update_dataclass(self: T, other: T, fields: Iterable[str]) -> None:
    """Update dataclass attributes, copying from `other` into `self`.

    Uses __dict__ to update `self` to update frozen dataclasses.
    """
    for field in fields:
        self.__dict__[field] = getattr(other, field)


class FileType(NamedTuple):
    extension: str
    mimetype: str

    @classmethod
    def from_path(cls, path: Path | str, default_mimetype: str = "application/octect-stream") -> FileType:
        ext = "".join(Path(path).suffixes)
        mimetype, _encoding = mimetypes.guess_type(path)
        if mimetype is None:
            return cls(ext, default_mimetype)
        return cls(ext, mimetype)

    @classmethod
    def from_path_dataset(cls, path: Path | str) -> FileType:
        path_string = str(path) if isinstance(path, Path) else path
        if path_string.endswith(".csv"):
            return FileTypes.CSV
        if path_string.endswith(".csv.gz"):
            return FileTypes.CSV_GZ
        if path_string.endswith(".parquet"):
            return FileTypes.PARQUET
        raise ValueError(f"dataset path '{path}' must end in .csv, .csv.gz, or .parquet")


class FileTypes:
    CSV: FileType = FileType(".csv", "text/csv")
    CSV_GZ: FileType = FileType(".csv.gz", "text/csv")
    # https://issues.apache.org/jira/browse/PARQUET-1889
    PARQUET: FileType = FileType(".parquet", "application/vnd.apache.parquet")
    MP4: FileType = FileType(".mp4", "video/mp4")
    BINARY: FileType = FileType("", "application/octet-stream")


@contextmanager
def reader_writer() -> Iterator[tuple[BinaryIO, BinaryIO]]:
    rd, wd = os.pipe()
    r = open(rd, "rb")
    w = open(wd, "wb")
    try:
        yield r, w
    finally:
        w.close()
        r.close()


<<<<<<< HEAD
def _compute_node_to_compiled_node(node: scout_compute_api.ComputeNode) -> scout_compute_representation_api.Node:
    class ComputeNodeVisitor(scout_compute_api.ComputeNodeVisitor):
        def _enum(self, enum: scout_compute_api.EnumSeriesNode) -> scout_compute_representation_api.Node:
            return scout_compute_representation_api.Node(enumerated_series=enum)

        def _numeric(self, numeric: scout_compute_api.NumericSeriesNode) -> scout_compute_representation_api.Node:
            return scout_compute_representation_api.Node(numeric_series=numeric)

        def _ranges(self, ranges: scout_compute_api.RangesNode) -> scout_compute_representation_api.Node:
            return scout_compute_representation_api.Node(range_series=ranges)

        def _raw(self, raw: scout_compute_api.RawUntypedSeriesNode) -> scout_compute_representation_api.Node:
            raise ValueError("Raw nodes are not yet supported by the client library")

    val: scout_compute_representation_api.Node = node.accept(visitor=ComputeNodeVisitor())
    return val


def _compiled_node_to_compute_node(node: scout_compute_representation_api.Node) -> scout_compute_api.ComputeNode:
    class NodeVisitor(scout_compute_representation_api.NodeVisitor):
        def _enumerated_series(
            self, enumerated_series: scout_compute_api.EnumSeriesNode
        ) -> scout_compute_api.ComputeNode:
            return scout_compute_api.ComputeNode(enum=enumerated_series)

        def _numeric_series(self, numeric_series: scout_compute_api.NumericSeriesNode) -> scout_compute_api.ComputeNode:
            return scout_compute_api.ComputeNode(numeric=numeric_series)

        def _range_series(self, range_series: scout_compute_api.RangesNode) -> scout_compute_api.ComputeNode:
            return scout_compute_api.ComputeNode(ranges=range_series)

    val: scout_compute_api.ComputeNode = node.accept(visitor=NodeVisitor())
    return val


def _conjure_checklist_variable_to_name_graph__pair(
    checklist_variable: scout_checks_api.ChecklistVariable,
) -> tuple[str, scout_compute_representation_api.CompiledNode]:
    if checklist_variable.value.compute_node is None:
        raise ValueError("checklist variable is not a compute node")
    preprocessed = {
        key: _variable_locator_to_representation_variable(value)
        for key, value in checklist_variable.value.compute_node.context.variables.items()
    }

    compute_graph = scout_compute_representation_api.CompiledNode(
        node=_compute_node_to_compiled_node(checklist_variable.value.compute_node.series_node),
        context=scout_compute_representation_api.ComputeRepresentationContext(
            variables={key: value for key, value in preprocessed.items() if value is not None},
            function_variables={},
        ),
    )

    return checklist_variable.name, compute_graph


def _conjure_check_to_check_definition_graph_pair(
    conjure_check: scout_checks_api.ChecklistEntry,
) -> tuple[scout_checks_api.Check, scout_compute_representation_api.CompiledNode]:
    if conjure_check.type != "check" or conjure_check.check is None:
        raise ValueError("checklist entry is not a check")

    check_definition: scout_checks_api.Check = conjure_check.check
    if check_definition.condition is None:
        raise ValueError("check does not have a condition")

    check_condition: scout_checks_api.CheckCondition = check_definition.condition
    if check_condition.num_ranges_v3 is None:
        raise ValueError("check condition does not evaluate to a valid set of ranges")

    preprocessed = {
        key: _variable_locator_to_representation_variable(value)
        for key, value in check_condition.num_ranges_v3.variables.items()
    }

    compute_graph = scout_compute_representation_api.CompiledNode(
        node=scout_compute_representation_api.Node(range_series=check_condition.num_ranges_v3.ranges),
        context=scout_compute_representation_api.ComputeRepresentationContext(
            variables={key: value for key, value in preprocessed.items() if value is not None},
            function_variables={},
        ),
    )

    return check_definition, compute_graph


def _representation_variable_to_unresolved_variable_locator(
    variable: scout_compute_representation_api.ComputeRepresentationVariableValue,
) -> scout_checks_api.UnresolvedVariableLocator:
    class VariableValueVisitor(scout_compute_representation_api.ComputeRepresentationVariableValueVisitor):
        def _double(self, _double: float) -> scout_checks_api.UnresolvedVariableLocator:
            raise ValueError("double variables are not yet supported by the client library")

        def _duration(self, _duration: scout_run_api.Duration) -> scout_checks_api.UnresolvedVariableLocator:
            raise ValueError("Duration variables are not yet supported by the client library")

        def _integer(self, _integer: int) -> scout_checks_api.UnresolvedVariableLocator:
            raise ValueError("integer variables are not yet supported by the client library")

        def _string_set(self, _string_set: list[str]) -> scout_checks_api.UnresolvedVariableLocator:
            raise ValueError("string set variables are not yet supported by the client library")

        def _timestamp(self, _timestamp: api.Timestamp) -> scout_checks_api.UnresolvedVariableLocator:
            raise ValueError("timestamp variables are not yet supported by the client library")

        def _function_rid(self, function_rid: str) -> scout_checks_api.UnresolvedVariableLocator:
            raise ValueError("functions are not yet supported by the client library")

        def _series(
            self, series: scout_compute_representation_api.ChannelLocator
        ) -> scout_checks_api.UnresolvedVariableLocator:
            return scout_checks_api.UnresolvedVariableLocator(
                series=scout_api.ChannelLocator(channel=series.channel, data_source_ref=series.data_source_ref, tags={})
            )

        def _external_variable_reference(
            self, external_variable_reference: str
        ) -> scout_checks_api.UnresolvedVariableLocator:
            return scout_checks_api.UnresolvedVariableLocator(checklist_variable=external_variable_reference)

    var: scout_checks_api.UnresolvedVariableLocator = variable.accept(visitor=VariableValueVisitor())
    return var


def _variable_locator_to_representation_variable(
    variable: scout_checks_api.VariableLocator,
) -> scout_compute_representation_api.ComputeRepresentationVariableValue | None:
    class VariableLocatorVisitor(scout_checks_api.VariableLocatorVisitor):
        def _series(
            self, series: scout_api.ChannelLocator
        ) -> scout_compute_representation_api.ComputeRepresentationVariableValue | None:
            return scout_compute_representation_api.ComputeRepresentationVariableValue(
                series=scout_compute_representation_api.ChannelLocator(
                    channel=series.channel, data_source_ref=series.data_source_ref
                )
            )

        def _checklist_variable(
            self, checklist_variable: str
        ) -> scout_compute_representation_api.ComputeRepresentationVariableValue | None:
            return scout_compute_representation_api.ComputeRepresentationVariableValue(
                external_variable_reference=checklist_variable
            )

        def _compute_node(
            self, compute_node: scout_checks_api.ComputeNodeWithContext
        ) -> scout_compute_representation_api.ComputeRepresentationVariableValue | None:
            return None

        def _function_rid(
            self, function_rid: str
        ) -> scout_compute_representation_api.ComputeRepresentationVariableValue | None:
            return None

        def _timestamp(
            self, timestamp: scout_checks_api.TimestampLocator
        ) -> scout_compute_representation_api.ComputeRepresentationVariableValue | None:
            return None

    val: scout_compute_representation_api.ComputeRepresentationVariableValue | None = variable.accept(
        visitor=VariableLocatorVisitor()
    )
    return val


def _remove_newlines(s: str) -> str:
    return s.replace("\n", "")
=======
Param = ParamSpec("Param")


def deprecate_keyword_argument(new_name: str, old_name: str) -> Callable[[Callable[Param, T]], Callable[Param, T]]:
    def _deprecate_keyword_argument_decorator(f: Callable[Param, T]) -> Callable[Param, T]:
        def wrapper(*args: Param.args, **kwargs: Param.kwargs) -> T:
            if old_name in kwargs:
                import warnings

                warnings.warn(
                    f"The '{old_name}' keyword argument is deprecated and will be removed in a future version, use '{new_name}' instead.",
                    UserWarning,
                    stacklevel=2,
                )
                kwargs[new_name] = kwargs.pop(old_name)
            return f(*args, **kwargs)

        return wrapper

    return _deprecate_keyword_argument_decorator
>>>>>>> 2211070f
<|MERGE_RESOLUTION|>--- conflicted
+++ resolved
@@ -5,60 +5,97 @@
 import os
 from contextlib import contextmanager
 from pathlib import Path
-<<<<<<< HEAD
-from typing import BinaryIO, Iterable, Iterator, Literal, NamedTuple, TypeVar, Union
-
-import dateutil.parser
-from typing_extensions import TypeAlias  # typing.TypeAlias in 3.10+
-
-from ._api.combined import (
+from typing import BinaryIO, Callable, Iterable, Iterator, Literal, NamedTuple, TypeVar
+
+from typing_extensions import ParamSpec
+
+from nominal._api.combined import (
     api,
-    ingest_api,
     scout_api,
     scout_checks_api,
     scout_compute_api,
     scout_compute_representation_api,
     scout_run_api,
 )
-=======
-from typing import BinaryIO, Callable, Iterable, Iterator, Literal, NamedTuple, TypeVar
-
-from typing_extensions import ParamSpec, TypeAlias
->>>>>>> 2211070f
 
 logger = logging.getLogger(__name__)
 
 T = TypeVar("T")
 
 
-<<<<<<< HEAD
-@dataclass
-class CustomTimestampFormat:
-    format: str
-    default_year: int = 0
-
-
-# Using Union rather than the "|" operator due to https://github.com/python/mypy/issues/11665.
-TimestampColumnType: TypeAlias = Union[
-    Literal[
-        "iso_8601",
-        "epoch_days",
-        "epoch_hours",
-        "epoch_minutes",
-        "epoch_seconds",
-        "epoch_milliseconds",
-        "epoch_microseconds",
-        "epoch_nanoseconds",
-        "relative_days",
-        "relative_hours",
-        "relative_minutes",
-        "relative_seconds",
-        "relative_milliseconds",
-        "relative_microseconds",
-        "relative_nanoseconds",
-    ],
-    CustomTimestampFormat,
-]
+def construct_user_agent_string() -> str:
+    """Constructs a user-agent string with system & Python metadata.
+    E.g.: nominal-python/1.0.0b0 (macOS-14.4-arm64-arm-64bit) cpython/3.12.4
+    """
+    import importlib.metadata
+    import platform
+    import sys
+
+    try:
+        v = importlib.metadata.version("nominal")
+        p = platform.platform()
+        impl = sys.implementation
+        py = platform.python_version()
+        return f"nominal-python/{v} ({p}) {impl.name}/{py}"
+    except Exception as e:
+        # I believe all of the above are cross-platform, but just in-case...
+        logger.error("failed to construct user-agent string", exc_info=e)
+        return "nominal-python/unknown"
+
+
+def update_dataclass(self: T, other: T, fields: Iterable[str]) -> None:
+    """Update dataclass attributes, copying from `other` into `self`.
+
+    Uses __dict__ to update `self` to update frozen dataclasses.
+    """
+    for field in fields:
+        self.__dict__[field] = getattr(other, field)
+
+
+class FileType(NamedTuple):
+    extension: str
+    mimetype: str
+
+    @classmethod
+    def from_path(cls, path: Path | str, default_mimetype: str = "application/octect-stream") -> FileType:
+        ext = "".join(Path(path).suffixes)
+        mimetype, _encoding = mimetypes.guess_type(path)
+        if mimetype is None:
+            return cls(ext, default_mimetype)
+        return cls(ext, mimetype)
+
+    @classmethod
+    def from_path_dataset(cls, path: Path | str) -> FileType:
+        path_string = str(path) if isinstance(path, Path) else path
+        if path_string.endswith(".csv"):
+            return FileTypes.CSV
+        if path_string.endswith(".csv.gz"):
+            return FileTypes.CSV_GZ
+        if path_string.endswith(".parquet"):
+            return FileTypes.PARQUET
+        raise ValueError(f"dataset path '{path}' must end in .csv, .csv.gz, or .parquet")
+
+
+class FileTypes:
+    CSV: FileType = FileType(".csv", "text/csv")
+    CSV_GZ: FileType = FileType(".csv.gz", "text/csv")
+    # https://issues.apache.org/jira/browse/PARQUET-1889
+    PARQUET: FileType = FileType(".parquet", "application/vnd.apache.parquet")
+    MP4: FileType = FileType(".mp4", "video/mp4")
+    BINARY: FileType = FileType("", "application/octet-stream")
+
+
+@contextmanager
+def reader_writer() -> Iterator[tuple[BinaryIO, BinaryIO]]:
+    rd, wd = os.pipe()
+    r = open(rd, "rb")
+    w = open(wd, "wb")
+    try:
+        yield r, w
+    finally:
+        w.close()
+        r.close()
+
 
 Priority = Literal["P0", "P1", "P2", "P3", "P4"]
 
@@ -93,151 +130,6 @@
         raise ValueError(f"invalid priority: {priority}")
 
 
-def _timestamp_type_to_conjure_ingest_api(
-    ts_type: TimestampColumnType,
-) -> ingest_api.TimestampType:
-    if isinstance(ts_type, CustomTimestampFormat):
-        return ingest_api.TimestampType(
-            absolute=ingest_api.AbsoluteTimestamp(
-                custom_format=ingest_api.CustomTimestamp(format=ts_type.format, default_year=ts_type.default_year)
-            )
-        )
-    elif ts_type == "iso_8601":
-        return ingest_api.TimestampType(absolute=ingest_api.AbsoluteTimestamp(iso8601=ingest_api.Iso8601Timestamp()))
-    relation, unit = ts_type.split("_", 1)
-    time_unit = ingest_api.TimeUnit[unit.upper()]
-    if relation == "epoch":
-        return ingest_api.TimestampType(
-            absolute=ingest_api.AbsoluteTimestamp(epoch_of_time_unit=ingest_api.EpochTimestamp(time_unit=time_unit))
-        )
-    elif relation == "relative":
-        return ingest_api.TimestampType(relative=ingest_api.RelativeTimestamp(time_unit=time_unit))
-    raise ValueError(f"invalid timestamp type: {ts_type}")
-
-
-def _flexible_time_to_conjure_scout_run_api(timestamp: datetime | IntegralNanosecondsUTC) -> scout_run_api.UtcTimestamp:
-    seconds, nanos = _flexible_time_to_seconds_nanos(timestamp)
-    return scout_run_api.UtcTimestamp(seconds_since_epoch=seconds, offset_nanoseconds=nanos)
-
-
-def _flexible_time_to_conjure_ingest_api(
-    timestamp: datetime | IntegralNanosecondsUTC,
-) -> ingest_api.UtcTimestamp:
-    seconds, nanos = _flexible_time_to_seconds_nanos(timestamp)
-    return ingest_api.UtcTimestamp(seconds_since_epoch=seconds, offset_nanoseconds=nanos)
-
-
-def _flexible_time_to_seconds_nanos(
-    timestamp: datetime | IntegralNanosecondsUTC,
-) -> tuple[int, int]:
-    if isinstance(timestamp, datetime):
-        return _datetime_to_seconds_nanos(timestamp)
-    elif isinstance(timestamp, IntegralNanosecondsUTC):
-        return divmod(timestamp, 1_000_000_000)
-    raise TypeError(f"expected {datetime} or {IntegralNanosecondsUTC}, got {type(timestamp)}")
-
-
-def _conjure_time_to_integral_nanoseconds(ts: scout_run_api.UtcTimestamp) -> IntegralNanosecondsUTC:
-    return ts.seconds_since_epoch * 1_000_000_000 + (ts.offset_nanoseconds or 0)
-
-
-def _datetime_to_seconds_nanos(dt: datetime) -> tuple[int, int]:
-    dt = dt.astimezone(timezone.utc)
-    seconds = int(dt.timestamp())
-    nanos = dt.microsecond * 1000
-    return seconds, nanos
-
-
-def _datetime_to_integral_nanoseconds(dt: datetime) -> IntegralNanosecondsUTC:
-    seconds, nanos = _datetime_to_seconds_nanos(dt)
-    return seconds * 1_000_000_000 + nanos
-
-
-def _parse_timestamp(ts: str | datetime | IntegralNanosecondsUTC) -> IntegralNanosecondsUTC:
-    if isinstance(ts, int):
-        return ts
-    if isinstance(ts, str):
-        ts = dateutil.parser.parse(ts)
-    return _datetime_to_integral_nanoseconds(ts)
-
-
-=======
->>>>>>> 2211070f
-def construct_user_agent_string() -> str:
-    """Constructs a user-agent string with system & Python metadata.
-    E.g.: nominal-python/1.0.0b0 (macOS-14.4-arm64-arm-64bit) cpython/3.12.4
-    """
-    import importlib.metadata
-    import platform
-    import sys
-
-    try:
-        v = importlib.metadata.version("nominal")
-        p = platform.platform()
-        impl = sys.implementation
-        py = platform.python_version()
-        return f"nominal-python/{v} ({p}) {impl.name}/{py}"
-    except Exception as e:
-        # I believe all of the above are cross-platform, but just in-case...
-        logger.error("failed to construct user-agent string", exc_info=e)
-        return "nominal-python/unknown"
-
-
-def update_dataclass(self: T, other: T, fields: Iterable[str]) -> None:
-    """Update dataclass attributes, copying from `other` into `self`.
-
-    Uses __dict__ to update `self` to update frozen dataclasses.
-    """
-    for field in fields:
-        self.__dict__[field] = getattr(other, field)
-
-
-class FileType(NamedTuple):
-    extension: str
-    mimetype: str
-
-    @classmethod
-    def from_path(cls, path: Path | str, default_mimetype: str = "application/octect-stream") -> FileType:
-        ext = "".join(Path(path).suffixes)
-        mimetype, _encoding = mimetypes.guess_type(path)
-        if mimetype is None:
-            return cls(ext, default_mimetype)
-        return cls(ext, mimetype)
-
-    @classmethod
-    def from_path_dataset(cls, path: Path | str) -> FileType:
-        path_string = str(path) if isinstance(path, Path) else path
-        if path_string.endswith(".csv"):
-            return FileTypes.CSV
-        if path_string.endswith(".csv.gz"):
-            return FileTypes.CSV_GZ
-        if path_string.endswith(".parquet"):
-            return FileTypes.PARQUET
-        raise ValueError(f"dataset path '{path}' must end in .csv, .csv.gz, or .parquet")
-
-
-class FileTypes:
-    CSV: FileType = FileType(".csv", "text/csv")
-    CSV_GZ: FileType = FileType(".csv.gz", "text/csv")
-    # https://issues.apache.org/jira/browse/PARQUET-1889
-    PARQUET: FileType = FileType(".parquet", "application/vnd.apache.parquet")
-    MP4: FileType = FileType(".mp4", "video/mp4")
-    BINARY: FileType = FileType("", "application/octet-stream")
-
-
-@contextmanager
-def reader_writer() -> Iterator[tuple[BinaryIO, BinaryIO]]:
-    rd, wd = os.pipe()
-    r = open(rd, "rb")
-    w = open(wd, "wb")
-    try:
-        yield r, w
-    finally:
-        w.close()
-        r.close()
-
-
-<<<<<<< HEAD
 def _compute_node_to_compiled_node(node: scout_compute_api.ComputeNode) -> scout_compute_representation_api.Node:
     class ComputeNodeVisitor(scout_compute_api.ComputeNodeVisitor):
         def _enum(self, enum: scout_compute_api.EnumSeriesNode) -> scout_compute_representation_api.Node:
@@ -405,7 +297,8 @@
 
 def _remove_newlines(s: str) -> str:
     return s.replace("\n", "")
-=======
+
+
 Param = ParamSpec("Param")
 
 
@@ -425,5 +318,4 @@
 
         return wrapper
 
-    return _deprecate_keyword_argument_decorator
->>>>>>> 2211070f
+    return _deprecate_keyword_argument_decorator