--- conflicted
+++ resolved
@@ -42,17 +42,13 @@
     ),
     help="interpretation the primary timestamp column",
 )
-<<<<<<< HEAD
-@click.option("-d", "--desc")
+@click.option("-d", "--description", help="description of the dataset")
 @click.option(
     "--channel-name-delimiter",
     default=".",
     show_default=True,
     help="the character used to delimit the hierarchy in the channel name",
 )
-=======
-@click.option("-d", "--description", help="description of the dataset")
->>>>>>> 6f594077
 @click.option("--wait/--no-wait", default=True, help="wait until the upload is complete")
 @client_options
 @global_options
@@ -61,12 +57,8 @@
     file: str,
     timestamp_column: str,
     timestamp_type: _LiteralAbsolute,
-<<<<<<< HEAD
-    desc: str | None,
+    description: str | None,
     channel_name_delimiter: str | None,
-=======
-    description: str | None,
->>>>>>> 6f594077
     wait: bool,
     client: NominalClient,
 ) -> None:
@@ -78,12 +70,8 @@
         name,
         timestamp_column=timestamp_column,
         timestamp_type=timestamp_type,
-<<<<<<< HEAD
-        description=desc,
+        description=description,
         prefix_tree_delimiter=channel_name_delimiter,
-=======
-        description=description,
->>>>>>> 6f594077
     )
 
     # block until ingestion completed, if requested
