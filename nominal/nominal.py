--- conflicted
+++ resolved
@@ -8,14 +8,11 @@
 
 from nominal import _config
 
-<<<<<<< HEAD
 from ._utils import (
-    CustomTimestampFormat,
+    reader_writer,
     FileType,
     FileTypes,
-    IntegralNanosecondsUTC,
-    TimestampColumnType,
-    _parse_timestamp,
+    deprecate_keyword_argument,
     reader_writer,
 )
 from .core import (
@@ -23,17 +20,15 @@
     Checklist,
     ChecklistBuilder,
     Dataset,
+    LogSet,
     NominalClient,
     Run,
     Video,
+    poll_until_ingestion_completed,
     _create_checklist_builder_from_yaml,
 )
-=======
 from . import ts
-from ._utils import FileType, FileTypes, deprecate_keyword_argument, reader_writer
-from .core import Attachment, Dataset, LogSet, NominalClient, Run, Video, poll_until_ingestion_completed
-from .ts import IntegralNanosecondsUTC, _SecondsNanos
->>>>>>> 2211070f
+
 
 if TYPE_CHECKING:
     import pandas as pd
@@ -203,8 +198,8 @@
 
 def create_run(
     name: str,
-    start: datetime | str | IntegralNanosecondsUTC,
-    end: datetime | str | IntegralNanosecondsUTC,
+    start: datetime | str | ts.IntegralNanosecondsUTC,
+    end: datetime | str | ts.IntegralNanosecondsUTC,
     description: str | None = None,
 ) -> Run:
     """Create a run in the Nominal platform.
@@ -214,8 +209,8 @@
     conn = get_default_client()
     return conn.create_run(
         name,
-        start=_SecondsNanos.from_flexible(start).to_nanoseconds(),
-        end=_SecondsNanos.from_flexible(end).to_nanoseconds(),
+        start=ts._SecondsNanos.from_flexible(start).to_nanoseconds(),
+        end=ts._SecondsNanos.from_flexible(end).to_nanoseconds(),
         description=description,
     )
 
@@ -259,8 +254,8 @@
 @deprecate_keyword_argument("name_substring", "exact_name")
 def search_runs(
     *,
-    start: str | datetime | IntegralNanosecondsUTC | None = None,
-    end: str | datetime | IntegralNanosecondsUTC | None = None,
+    start: str | datetime | ts.IntegralNanosecondsUTC | None = None,
+    end: str | datetime | ts.IntegralNanosecondsUTC | None = None,
     name_substring: str | None = None,
     label: str | None = None,
     property: tuple[str, str] | None = None,
@@ -276,8 +271,8 @@
         raise ValueError("must provide one of: start, end, name_substring, label, or property")
     conn = get_default_client()
     runs = conn.search_runs(
-        start=None if start is None else _SecondsNanos.from_flexible(start).to_nanoseconds(),
-        end=None if end is None else _SecondsNanos.from_flexible(end).to_nanoseconds(),
+        start=None if start is None else ts._SecondsNanos.from_flexible(start).to_nanoseconds(),
+        end=None if end is None else ts._SecondsNanos.from_flexible(end).to_nanoseconds(),
         name_substring=name_substring,
         label=label,
         property=property,
@@ -318,7 +313,7 @@
 
 
 def upload_video(
-    file: Path | str, name: str, start: datetime | str | IntegralNanosecondsUTC, description: str | None = None
+    file: Path | str, name: str, start: datetime | str | ts.IntegralNanosecondsUTC, description: str | None = None
 ) -> Video:
     """Upload a video to Nominal from a file."""
     conn = get_default_client()
@@ -326,7 +321,7 @@
     file_type = FileType.from_path(path)
     with open(file, "rb") as f:
         return conn.create_video_from_io(
-            f, name, _SecondsNanos.from_flexible(start).to_nanoseconds(), description, file_type
+            f, name, ts._SecondsNanos.from_flexible(start).to_nanoseconds(), description, file_type
         )
 
 
@@ -349,7 +344,7 @@
     file: Path | str,
     timestamp_column: str,
     timestamp_type: ts.Iso8601 | ts.Epoch,
-) -> tuple[IntegralNanosecondsUTC, IntegralNanosecondsUTC]:
+) -> tuple[ts.IntegralNanosecondsUTC, ts.IntegralNanosecondsUTC]:
     import pandas as pd
 
     df = pd.read_csv(file)
@@ -376,8 +371,8 @@
 
     start, end = ts_col.min(), ts_col.max()
     return (
-        IntegralNanosecondsUTC(start.to_datetime64().astype(int)),
-        IntegralNanosecondsUTC(end.to_datetime64().astype(int)),
+        ts.IntegralNanosecondsUTC(start.to_datetime64().astype(int)),
+        ts.IntegralNanosecondsUTC(end.to_datetime64().astype(int)),
     )
 
 
