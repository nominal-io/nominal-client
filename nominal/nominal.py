--- conflicted
+++ resolved
@@ -8,23 +8,10 @@
 
 from nominal import _config
 
-<<<<<<< HEAD
 from . import ts
 from ._utils import FileType, FileTypes, reader_writer
-from .core import Attachment, Dataset, NominalClient, Run, Video
+from .core import Attachment, Dataset, LogSet, NominalClient, Run, Video
 from .ts import IntegralNanosecondsUTC, _SecondsNanos
-=======
-from ._utils import (
-    CustomTimestampFormat,
-    FileType,
-    FileTypes,
-    IntegralNanosecondsUTC,
-    TimestampColumnType,
-    _parse_timestamp,
-    reader_writer,
-)
-from .core import Attachment, Dataset, LogSet, NominalClient, Run, Video
->>>>>>> cb1cda39
 
 if TYPE_CHECKING:
     import pandas as pd
