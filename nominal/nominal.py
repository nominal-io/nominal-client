--- conflicted
+++ resolved
@@ -418,18 +418,6 @@
     return conn.get_asset(rid)
 
 
-<<<<<<< HEAD
-def get_streaming_checklist(rid: str) -> StreamingChecklist:
-    """Retrieve a Streaming Checklist by its RID."""
-    conn = get_default_client()
-    return conn.get_streaming_checklist(rid)
-
-
-def list_streaming_checklists() -> Sequence[str]:
-    """List all Streaming Checklists."""
-    conn = get_default_client()
-    return conn.list_streaming_checklists()
-=======
 def search_assets(
     *,
     search_text: str | None = None,
@@ -451,7 +439,18 @@
         property=property,
     )
     return list(assets)
->>>>>>> 59214022
+
+
+def get_streaming_checklist(rid: str) -> StreamingChecklist:
+    """Retrieve a Streaming Checklist by its RID."""
+    conn = get_default_client()
+    return conn.get_streaming_checklist(rid)
+
+
+def list_streaming_checklists() -> Sequence[str]:
+    """List all Streaming Checklists."""
+    conn = get_default_client()
+    return conn.list_streaming_checklists()
 
 
 def wait_until_ingestions_complete(datasets: list[Dataset]) -> None:
