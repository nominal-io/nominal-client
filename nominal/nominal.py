from __future__ import annotations

from datetime import datetime
from functools import cache
from pathlib import Path
from threading import Thread
from typing import TYPE_CHECKING, BinaryIO

from nominal import _config

from . import ts
from ._utils import FileType, FileTypes, deprecate_keyword_argument, reader_writer
<<<<<<< HEAD
from .core import (
    Attachment,
    Checklist,
    ChecklistBuilder,
    Dataset,
    LogSet,
    NominalClient,
    Run,
    Video,
    poll_until_ingestion_completed,
)
=======
from .core import Attachment, Dataset, LogSet, NominalClient, Run, User, Video, poll_until_ingestion_completed
from .ts import IntegralNanosecondsUTC, _SecondsNanos
>>>>>>> 422ea932

if TYPE_CHECKING:
    import pandas as pd
    import polars as pl


_DEFAULT_BASE_URL = "https://api.gov.nominal.io/api"

# global variable which `set_base_url()` modifies
_global_base_url = _DEFAULT_BASE_URL


@cache
def _get_or_create_connection(base_url: str, token: str) -> NominalClient:
    return NominalClient.create(base_url, token)


def set_base_url(base_url: str) -> None:
    """Set the default Nominal platform base url.

    For production environments: "https://api.gov.nominal.io/api".
    For staging environments: "https://api-staging.gov.nominal.io/api".
    For local development: "https://api.nominal.test".
    """
    _config.get_token(base_url)

    global _global_base_url
    _global_base_url = base_url


def get_default_client() -> NominalClient:
    """Retrieve the default client to the Nominal platform."""
    token = _config.get_token(_global_base_url)
    return _get_or_create_connection(_global_base_url, token)


def get_user() -> User:
    """Retrieve the user associated with the default client."""
    conn = get_default_client()
    return conn.get_user()


def upload_pandas(
    df: pd.DataFrame,
    name: str,
    timestamp_column: str,
    timestamp_type: ts._AnyTimestampType,
    description: str | None = None,
    *,
    wait_until_complete: bool = True,
) -> Dataset:
    """Create a dataset in the Nominal platform from a pandas.DataFrame.

    If `wait_until_complete=True` (the default), this function waits until the dataset has completed ingestion before
        returning. If you are uploading many datasets, set `wait_until_complete=False` instead and call
        `wait_until_ingestions_complete()` after uploading all datasets to allow for parallel ingestion.
    """
    conn = get_default_client()

    # TODO(alkasm): use parquet instead of CSV as an intermediary

    def write_and_close(df: pd.DataFrame, w: BinaryIO) -> None:
        df.to_csv(w)
        w.close()

    with reader_writer() as (reader, writer):
        # write the dataframe to CSV in another thread
        t = Thread(target=write_and_close, args=(df, writer))
        t.start()
        dataset = conn.create_dataset_from_io(
            reader,
            name,
            timestamp_column=timestamp_column,
            timestamp_type=timestamp_type,
            file_type=FileTypes.CSV,
            description=description,
        )
        t.join()
    if wait_until_complete:
        dataset.poll_until_ingestion_completed()
    return dataset


def upload_polars(
    df: pl.DataFrame,
    name: str,
    timestamp_column: str,
    timestamp_type: ts._AnyTimestampType,
    description: str | None = None,
    *,
    wait_until_complete: bool = True,
) -> Dataset:
    """Create a dataset in the Nominal platform from a polars.DataFrame.

    If `wait_until_complete=True` (the default), this function waits until the dataset has completed ingestion before
        returning. If you are uploading many datasets, set `wait_until_complete=False` instead and call
        `wait_until_ingestions_complete()` after uploading all datasets to allow for parallel ingestion.
    """
    conn = get_default_client()

    def write_and_close(df: pl.DataFrame, w: BinaryIO) -> None:
        df.write_csv(w)
        w.close()

    with reader_writer() as (reader, writer):
        # write the dataframe to CSV in another thread
        t = Thread(target=write_and_close, args=(df, writer))
        t.start()
        dataset = conn.create_dataset_from_io(
            reader,
            name,
            timestamp_column=timestamp_column,
            timestamp_type=timestamp_type,
            file_type=FileTypes.CSV,
            description=description,
        )
        t.join()
    if wait_until_complete:
        dataset.poll_until_ingestion_completed()
    return dataset


def upload_csv(
    file: Path | str,
    name: str | None,
    timestamp_column: str,
    timestamp_type: ts._AnyTimestampType,
    description: str | None = None,
    *,
    wait_until_complete: bool = True,
) -> Dataset:
    """Create a dataset in the Nominal platform from a .csv or .csv.gz file.

    If `name` is None, the dataset is created with the name of the file.

    If `wait_until_complete=True` (the default), this function waits until the dataset has completed ingestion before
        returning. If you are uploading many datasets, set `wait_until_complete=False` instead and call
        `wait_until_ingestions_complete()` after uploading all datasets to allow for parallel ingestion.
    """
    conn = get_default_client()
    return _upload_csv(
        conn, file, name, timestamp_column, timestamp_type, description, wait_until_complete=wait_until_complete
    )


def _upload_csv(
    conn: NominalClient,
    file: Path | str,
    name: str | None,
    timestamp_column: str,
    timestamp_type: ts._AnyTimestampType,
    description: str | None = None,
    *,
    wait_until_complete: bool = True,
) -> Dataset:
    dataset = conn.create_csv_dataset(
        file,
        name,
        timestamp_column=timestamp_column,
        timestamp_type=timestamp_type,
        description=description,
    )
    if wait_until_complete:
        dataset.poll_until_ingestion_completed()
    return dataset


def get_dataset(rid: str) -> Dataset:
    """Retrieve a dataset from the Nominal platform by its RID."""
    conn = get_default_client()
    return conn.get_dataset(rid)


def create_run(
    name: str,
    start: datetime | str | ts.IntegralNanosecondsUTC,
    end: datetime | str | ts.IntegralNanosecondsUTC,
    description: str | None = None,
) -> Run:
    """Create a run in the Nominal platform.

    To add a dataset to the run, use `run.add_dataset()`.
    """
    conn = get_default_client()
    return conn.create_run(
        name,
        start=ts._SecondsNanos.from_flexible(start).to_nanoseconds(),
        end=ts._SecondsNanos.from_flexible(end).to_nanoseconds(),
        description=description,
    )


def create_run_csv(
    file: Path | str,
    name: str,
    timestamp_column: str,
    timestamp_type: ts._LiteralAbsolute | ts.Iso8601 | ts.Epoch,
    description: str | None = None,
) -> Run:
    """Create a dataset from a CSV file, and create a run based on it.

    This is a convenience function that combines `upload_csv()` and `create_run()` and can only be used with absolute
    timestamps. For relative timestamps or custom formats, use `upload_dataset()` and `create_run()` separately.

    The name and description are added to the run. The dataset is created with the name "Dataset for Run: {name}".
    The reference name for the dataset in the run is "dataset".

    The run start and end times are created from the minimum and maximum timestamps in the CSV file in the timestamp
    column.
    """
    ts_type = ts._to_typed_timestamp_type(timestamp_type)
    if not isinstance(ts_type, (ts.Iso8601, ts.Epoch)):
        raise ValueError(
            "`create_run_csv()` only supports iso8601 or epoch timestamps: use `upload_dataset()` and `create_run()` instead"
        )
    start, end = _get_start_end_timestamp_csv_file(file, timestamp_column, ts_type)
    dataset = upload_csv(file, f"Dataset for Run: {name}", timestamp_column, ts_type)
    run = create_run(name, start=start, end=end, description=description)
    run.add_dataset("dataset", dataset)
    return run


def get_run(rid: str) -> Run:
    """Retrieve a run from the Nominal platform by its RID."""
    conn = get_default_client()
    return conn.get_run(rid)


@deprecate_keyword_argument("name_substring", "exact_name")
def search_runs(
    *,
    start: str | datetime | ts.IntegralNanosecondsUTC | None = None,
    end: str | datetime | ts.IntegralNanosecondsUTC | None = None,
    name_substring: str | None = None,
    label: str | None = None,
    property: tuple[str, str] | None = None,
) -> list[Run]:
    """Search for runs meeting the specified filters.

    Filters are ANDed together, e.g. `(run.label == label) AND (run.end <= end)`
    - `start` and `end` times are both inclusive
    - `name_substring`: search for a (case-insensitive) substring in the name
    - `property` is a key-value pair, e.g. ("name", "value")
    """
    if all([v is None for v in (start, end, name_substring, label, property)]):
        raise ValueError("must provide one of: start, end, name_substring, label, or property")
    conn = get_default_client()
    runs = conn.search_runs(
        start=None if start is None else ts._SecondsNanos.from_flexible(start).to_nanoseconds(),
        end=None if end is None else ts._SecondsNanos.from_flexible(end).to_nanoseconds(),
        name_substring=name_substring,
        label=label,
        property=property,
    )
    return list(runs)


def upload_attachment(
    file: Path | str,
    name: str,
    description: str | None = None,
) -> Attachment:
    """Upload an attachment to the Nominal platform."""
    path = Path(file)
    conn = get_default_client()
    file_type = FileType.from_path(path)
    with open(path, "rb") as f:
        return conn.create_attachment_from_io(f, name, file_type, description)


def get_attachment(rid: str) -> Attachment:
    """Retrieve an attachment from the Nominal platform by its RID."""
    conn = get_default_client()
    return conn.get_attachment(rid)


def get_log_set(rid: str) -> LogSet:
    """Retrieve a log set from the Nominal platform by its RID."""
    conn = get_default_client()
    return conn.get_log_set(rid)


def download_attachment(rid: str, file: Path | str) -> None:
    """Retrieve an attachment from the Nominal platform and save it to `file`."""
    conn = get_default_client()
    attachment = conn.get_attachment(rid)
    attachment.write(Path(file))


def upload_video(
    file: Path | str, name: str, start: datetime | str | ts.IntegralNanosecondsUTC, description: str | None = None
) -> Video:
    """Upload a video to Nominal from a file."""
    conn = get_default_client()
    path = Path(file)
    file_type = FileType.from_path(path)
    with open(file, "rb") as f:
        return conn.create_video_from_io(
            f, name, ts._SecondsNanos.from_flexible(start).to_nanoseconds(), description, file_type
        )


def get_video(rid: str) -> Video:
    """Retrieve a video from the Nominal platform by its RID."""
    conn = get_default_client()
    return conn.get_video(rid)


def wait_until_ingestions_complete(datasets: list[Dataset]) -> None:
    """Wait until all datasets have completed ingestion.

    If you are uploading multiple datasets, consider setting wait_until_complete=False in the upload functions and call
    this function after uploading all the datasets to wait until ingestion completes. This allows for parallel ingestion.
    """
    poll_until_ingestion_completed(datasets)


def _get_start_end_timestamp_csv_file(
    file: Path | str,
    timestamp_column: str,
    timestamp_type: ts.Iso8601 | ts.Epoch,
) -> tuple[ts.IntegralNanosecondsUTC, ts.IntegralNanosecondsUTC]:
    import pandas as pd

    df = pd.read_csv(file)
    ts_col = df[timestamp_column]

    if isinstance(timestamp_type, ts.Iso8601):
        ts_col = pd.to_datetime(ts_col)
    elif isinstance(timestamp_type, ts.Epoch):
        pd_units: dict[ts._LiteralTimeUnit, str] = {
            "hours": "s",  # hours are not supported by pandas
            "minutes": "s",  # minutes are not supported by pandas
            "seconds": "s",
            "milliseconds": "ms",
            "microseconds": "us",
            "nanoseconds": "ns",
        }
        if timestamp_type.unit == "hours":
            ts_col *= 60 * 60
        elif timestamp_type.unit == "minutes":
            ts_col *= 60
        ts_col = pd.to_datetime(ts_col, unit=pd_units[timestamp_type.unit])
    else:
        raise ValueError(f"unhandled timestamp type {timestamp_type}")

    start, end = ts_col.min(), ts_col.max()
    return (
        ts.IntegralNanosecondsUTC(start.to_datetime64().astype(int)),
        ts.IntegralNanosecondsUTC(end.to_datetime64().astype(int)),
    )


def checklist_builder(
    name: str,
    assignee_email: str,
    description: str = "",
    default_ref_name: str | None = None,
) -> ChecklistBuilder:
    """Create a checklist builder to add checks and variables, and publish the checklist to Nominal.

    Example:
    ```python
    cb = nm.checklist_builder("My Checklist", "user@nominal.io")
    cb.add_check("tautological check", "2 > 1")
    cb.add_variable("x", "1")
    checklist = cb.publish(commit_message="adding a checklist")
    print("published checklist:", checklist.rid)
    ```
    """
    conn = get_default_client()
    return conn.checklist_builder(
        name=name,
        assignee_email=assignee_email,
        description=description,
        default_ref_name=default_ref_name,
    )


def get_checklist(checklist_rid: str) -> Checklist:
    conn = get_default_client()
    return conn.get_checklist(checklist_rid)<|MERGE_RESOLUTION|>--- conflicted
+++ resolved
@@ -10,7 +10,6 @@
 
 from . import ts
 from ._utils import FileType, FileTypes, deprecate_keyword_argument, reader_writer
-<<<<<<< HEAD
 from .core import (
     Attachment,
     Checklist,
@@ -19,13 +18,10 @@
     LogSet,
     NominalClient,
     Run,
+    User,
     Video,
     poll_until_ingestion_completed,
 )
-=======
-from .core import Attachment, Dataset, LogSet, NominalClient, Run, User, Video, poll_until_ingestion_completed
-from .ts import IntegralNanosecondsUTC, _SecondsNanos
->>>>>>> 422ea932
 
 if TYPE_CHECKING:
     import pandas as pd
