from __future__ import annotations

import time
import urllib.parse
from dataclasses import dataclass, field
from datetime import datetime, timedelta
import dateutil
from io import TextIOBase
from types import MappingProxyType
from typing import BinaryIO, Iterable, Literal, Mapping, Sequence, cast

import certifi
from conjure_python_client import RequestsClient, ServiceConfiguration, SslConfiguration
import dateutil.parser

from ._api.combined import attachments_api
from ._api.combined import scout_catalog
from ._api.combined import scout
from ._api.combined import scout_run_api
from ._api.combined import ingest_api
from ._api.combined import upload_api
from ._multipart import put_multipart_upload
from ._api.combined import datasource_logset
from ._api.combined import datasource_logset_api
from ._utils import (
    _conjure_time_to_integral_nanoseconds,
    _flexible_time_to_conjure_scout_run_api,
    _timestamp_type_to_conjure_ingest_api,
    _datetime_to_conjure_datasource_api,
    _datasource_api_timestamp_to_datetime,
    construct_user_agent_string,
    CustomTimestampFormat,
    IntegralNanosecondsUTC,
    Self,
    TimestampColumnType,
    DataSourceType,
    DataSourceTimestampType,
    update_dataclass,
)
from .exceptions import NominalIngestError, NominalIngestFailed

_AllowedFileExtensions = Literal[".csv", ".csv.gz", ".parquet"]

__all__ = [
    "NominalClient",
    "Run",
    "Dataset",
    "Attachment",
    "LogSetMetadata",
    "IntegralNanosecondsUTC",
    "CustomTimestampFormat",
    "NominalIngestError",
    "NominalIngestFailed",
]

@dataclass(frozen=True)
class Run:
    rid: str
    title: str
    description: str
    properties: Mapping[str, str]
    labels: Sequence[str]
    start: IntegralNanosecondsUTC
    end: IntegralNanosecondsUTC | None
    _client: NominalClient = field(repr=False)

    def add_datasets(self, datasets: Mapping[str, Dataset | str]) -> None:
        """Add datasets to this run.
        Datasets map "ref names" (their name within the run) to a Dataset (or dataset rid). The same type of datasets
        should use the same ref name across runs, since checklists and templates use ref names to reference datasets.
        """
        data_sources = {
            ref_name: scout_run_api.CreateRunDataSource(
                data_source=scout_run_api.DataSource(dataset=_rid_from_instance_or_string(ds)),
                series_tags={},
                offset=None,  # TODO(alkasm): support per-dataset offsets
            )
            for ref_name, ds in datasets.items()
        }
        self._client._run_client.add_data_sources_to_run(self._client._auth_header, data_sources, self.rid)

    def list_datasets(self) -> Iterable[tuple[str, Dataset]]:
        """List the datasets associated with this run.
        Yields (ref_name, dataset) pairs.
        """
        run = self._client._run_client.get_run(self._client._auth_header, self.rid)
        dataset_rids_by_ref_name = {}
        for ref_name, source in run.data_sources.items():
            if source.data_source.type == "dataset":
                dataset_rid = cast(str, source.data_source.dataset)
                dataset_rids_by_ref_name[ref_name] = dataset_rid
        datasets_by_rids = {ds.rid: ds for ds in self._client.get_datasets(dataset_rids_by_ref_name.values())}
        for ref_name, rid in dataset_rids_by_ref_name.items():
            dataset = datasets_by_rids[rid]
            yield (ref_name, dataset)

    def add_attachments(self, attachments: Iterable[Attachment] | Iterable[str]) -> None:
        """Add attachments that have already been uploaded to this run.

        `attachments` can be `Attachment` instances, or attachment RIDs.
        """
        rids = [_rid_from_instance_or_string(a) for a in attachments]
        request = scout_run_api.UpdateAttachmentsRequest(attachments_to_add=rids, attachments_to_remove=[])
        self._client._run_client.update_run_attachment(self._client._auth_header, request, self.rid)

    def remove_attachments(self, attachments: Iterable[Attachment] | Iterable[str]) -> None:
        """Remove attachments from this run.
        Does not remove the attachments from Nominal.

        `attachments` can be `Attachment` instances, or attachment RIDs.
        """
        rids = [_rid_from_instance_or_string(a) for a in attachments]
        request = scout_run_api.UpdateAttachmentsRequest(attachments_to_add=[], attachments_to_remove=rids)
        self._client._run_client.update_run_attachment(self._client._auth_header, request, self.rid)

    def update(
        self,
        *,
        title: str | None = None,
        description: str | None = None,
        properties: Mapping[str, str] | None = None,
        labels: Sequence[str] | None = None,
    ) -> Self:
        """Replace run metadata.
        Updates the current instance, and returns it.
        Only the metadata passed in will be replaced, the rest will remain untouched.

        Note: This replaces the metadata rather than appending it. To append to labels or properties, merge them before
        calling this method. E.g.:

            new_labels = ["new-label-a", "new-label-b"]
            for old_label in run.labels:
                new_labels.append(old_label)
            run = run.update(labels=new_labels)
        """
        request = scout_run_api.UpdateRunRequest(
            description=description,
            labels=None if labels is None else list(labels),
            properties=None if properties is None else dict(properties),
            title=title,
        )
        response = self._client._run_client.update_run(self._client._auth_header, request, self.rid)
        run = self.__class__._from_conjure(self._client, response)
        update_dataclass(self, run, fields=self.__dataclass_fields__)
        return self

    @classmethod
    def _from_conjure(cls, nominal_client: NominalClient, run: scout_run_api.Run) -> Self:
        return cls(
            rid=run.rid,
            title=run.title,
            description=run.description,
            properties=MappingProxyType(run.properties),
            labels=tuple(run.labels),
            start=_conjure_time_to_integral_nanoseconds(run.start_time),
            end=(_conjure_time_to_integral_nanoseconds(run.end_time) if run.end_time else None),
            _client=nominal_client,
        )


@dataclass(frozen=True)
class Dataset:
    rid: str
    name: str
    description: str | None
    properties: Mapping[str, str]
    labels: Sequence[str]
    _client: NominalClient = field(repr=False)

    def poll_until_ingestion_completed(self, interval: timedelta = timedelta(seconds=1)) -> None:
        """Block until dataset ingestion has completed.
        This method polls Nominal for ingest status after uploading a dataset on an interval.

        Raises:
            NominalIngestFailed: if the ingest failed
            NominalIngestError: if the ingest status is not known
        """

        while True:
            progress = self._client._catalog_client.get_ingest_progress_v2(self._client._auth_header, self.rid)
            if progress.ingest_status.type == "success":
                return
            elif progress.ingest_status.type == "inProgress":  # "type" strings are camelCase
                pass
            elif progress.ingest_status.type == "error":
                error = progress.ingest_status.error
                if error is not None:
                    raise NominalIngestFailed(
                        f"ingest failed for dataset {self.rid!r}: {error.message} ({error.error_type})"
                    )
                raise NominalIngestError(
                    f"ingest status type marked as 'error' but with no instance for dataset {self.rid!r}"
                )
            else:
                raise NominalIngestError(
                    f"unhandled ingest status {progress.ingest_status.type!r} for dataset {self.rid!r}"
                )
            time.sleep(interval.total_seconds())

    def update(
        self,
        *,
        name: str | None = None,
        description: str | None = None,
        properties: Mapping[str, str] | None = None,
        labels: Sequence[str] | None = None,
    ) -> Self:
        """Replace dataset metadata.
        Updates the current instance, and returns it.

        Only the metadata passed in will be replaced, the rest will remain untouched.

        Note: This replaces the metadata rather than appending it. To append to labels or properties, merge them before
        calling this method. E.g.:

            new_labels = ["new-label-a", "new-label-b"]
            for old_label in dataset.labels:
                new_labels.append(old_label)
            dataset = dataset.update(labels=new_labels)
        """
        request = scout_catalog.UpdateDatasetMetadata(
            description=description,
            labels=None if labels is None else list(labels),
            name=name,
            properties=None if properties is None else dict(properties),
        )
        response = self._client._catalog_client.update_dataset_metadata(self._client._auth_header, self.rid, request)

        dataset = self.__class__._from_conjure(self._client, response)
        update_dataclass(self, dataset, fields=self.__dataclass_fields__)
        return self

    def add_to_dataset_from_io(
        self,
        dataset: BinaryIO,
        timestamp_column_name: str,
        timestamp_column_type: TimestampColumnType,
        file_extension: _AllowedFileExtensions = ".csv",
    ) -> None:
        """Append to a dataset from a file-like object."""

        if not isinstance(timestamp_column_type, CustomTimestampFormat):
            if timestamp_column_type.startswith("relative"):
                raise ValueError(
                    "multifile datasets with relative timestamps are not yet supported by the client library"
                )

        if isinstance(dataset, TextIOBase):
            raise TypeError(f"dataset {dataset!r} must be open in binary mode, rather than text mode")

        self.poll_until_ingestion_completed()
        urlsafe_name = urllib.parse.quote_plus(self.name)
        filename = f"{urlsafe_name}{file_extension}"
        s3_path = put_multipart_upload(
            self._client._auth_header, dataset, filename, "text/csv", self._client._upload_client
        )
        request = ingest_api.TriggerFileIngest(
            destination=ingest_api.IngestDestination(
                existing_dataset=ingest_api.ExistingDatasetIngestDestination(dataset_rid=self.rid)
            ),
            source=ingest_api.IngestSource(s3=ingest_api.S3IngestSource(path=s3_path)),
            source_metadata=ingest_api.IngestSourceMetadata(
                timestamp_metadata=ingest_api.TimestampMetadata(
                    series_name=timestamp_column_name,
                    timestamp_type=_timestamp_type_to_conjure_ingest_api(timestamp_column_type),
                ),
            ),
        )
        self._client._ingest_client.trigger_file_ingest(self._client._auth_header, request)

    @classmethod
    def _from_conjure(cls, client: NominalClient, dataset: scout_catalog.EnrichedDataset) -> Self:
        return cls(
            rid=dataset.rid,
            name=dataset.name,
            description=dataset.description,
            properties=MappingProxyType(dataset.properties),
            labels=tuple(dataset.labels),
            _client=client,
        )

@dataclass(frozen=True)
class LogSetMetadata:
    rid: str
    created_by: str
    name: str
    created_at: datetime
    updated_at: datetime
    log_count: int
    timestamp_type: DataSourceTimestampType
    origin_metadata: Mapping[str, str]
    description: str | None
    _client: NominalClient = field(repr=False)

    def attach_logs_and_finalize_request(self, logs: list[Log]) -> Self:
        conjure_logs = [log._to_conjure() for log in logs]
        request = datasource_logset_api.AttachLogsAndFinalizeRequest(
            logs=conjure_logs,
        )
        response = self._client._logset_client.attach_logs_and_finalize(
            auth_header = self._client._auth_header, 
            log_set_rid = self.rid, 
            request = request
        )
        log_set_metadata = self.__class__._from_conjure(self._client, response)
        update_dataclass(self, log_set_metadata, fields=self.__dataclass_fields__)
        return self

    @classmethod
    def _from_conjure(cls, client: NominalClient, log_set_metadata: datasource_logset_api.LogSetMetadata) -> Self:
        return cls(
            rid=log_set_metadata.rid,
            created_by=log_set_metadata.created_by,
            name=log_set_metadata.name,
            created_at=dateutil.parser.parse(log_set_metadata.created_at),
            updated_at=dateutil.parser.parse(log_set_metadata.updated_at),
            log_count=log_set_metadata.log_count,
            timestamp_type=DataSourceTimestampType(log_set_metadata.timestamp_type.value),
            origin_metadata=MappingProxyType(log_set_metadata.origin_metadata),
            description=log_set_metadata.description,
            _client=client,
        )

@dataclass(frozen=True)
class Log:
    time: datetime
    body: str
    properties: Mapping[str, str] | None = None

    def _to_conjure(self) -> datasource_logset_api.Log:
        properties = {} if not self.properties else dict(self.properties)
        return datasource_logset_api.Log(
            time = _datetime_to_conjure_datasource_api(self.time),
            body = datasource_logset_api.LogBody(
                basic = datasource_logset_api.BasicLogBody(
                    properties = properties,
                    message=self.body,
                ),
            ),
        )

    @classmethod
    def _from_conjure(cls, log: datasource_logset_api.Log) -> Self:
        return cls(
            time = _datasource_api_timestamp_to_datetime(log.time),
            body = log.body.basic.message,
            properties = MappingProxyType(log.body.basic.properties),
        )

@dataclass(frozen=True)
class SearchLogsResponse:
    logs: Sequence[Log]
    next_page_token: str | None = None

    @classmethod
    def _from_conjure(cls, client: NominalClient, response: datasource_logset_api.SearchLogsResponse) -> Self:
        return cls(
            logs = [Log._from_conjure(log) for log in response.logs],
            next_page_token = response.next_page_token,
        )

@dataclass(frozen=True)
class Attachment:
    rid: str
    title: str
    description: str
    properties: Mapping[str, str]
    labels: Sequence[str]
    _client: NominalClient = field(repr=False)

    def update(
        self,
        *,
        title: str | None = None,
        description: str | None = None,
        properties: Mapping[str, str] | None = None,
        labels: Sequence[str] | None = None,
    ) -> Self:
        """Replace attachment metadata.
        Updates the current instance, and returns it.

        Only the metadata passed in will be replaced, the rest will remain untouched.

        Note: This replaces the metadata rather than appending it. To append to labels or properties, merge them before
        calling this method. E.g.:

            new_labels = ["new-label-a", "new-label-b", *attachment.labels]
            attachment = attachment.update(labels=new_labels)
        """
        request = attachments_api.UpdateAttachmentRequest(
            description=description,
            labels=None if labels is None else list(labels),
            properties=None if properties is None else dict(properties),
            title=title,
        )
        response = self._client._attachment_client.update(self._client._auth_header, request, self.rid)
        attachment = self.__class__._from_conjure(self._client, response)
        update_dataclass(self, attachment, fields=self.__dataclass_fields__)
        return self

    def get_contents(self) -> BinaryIO:
        """Retrieves the contents of this attachment.
        Returns a file-like object in binary mode for reading.
        """
        response = self._client._attachment_client.get_content(self._client._auth_header, self.rid)
        # note: the response is the same as the requests.Response.raw field, with stream=True on the request;
        # this acts like a file-like object in binary-mode.
        return cast(BinaryIO, response)

    @classmethod
    def _from_conjure(
        cls,
        client: NominalClient,
        attachment: attachments_api.Attachment,
    ) -> Self:
        return cls(
            rid=attachment.rid,
            title=attachment.title,
            description=attachment.description,
            properties=MappingProxyType(attachment.properties),
            labels=tuple(attachment.labels),
            _client=client,
        )


@dataclass(frozen=True)
class NominalClient:
    _auth_header: str = field(repr=False)
    _run_client: scout.RunService = field(repr=False)
    _upload_client: upload_api.UploadService = field(repr=False)
    _ingest_client: ingest_api.IngestService = field(repr=False)
    _catalog_client: scout_catalog.CatalogService = field(repr=False)
    _attachment_client: attachments_api.AttachmentService = field(repr=False)
    _logset_client: datasource_logset.LogSetService = field(repr=False)

    @classmethod
    def create(cls, base_url: str, token: str, trust_store_path: str | None = None) -> Self:
        """Create a connection to the Nominal platform.

        base_url: The URL of the Nominal API platform, e.g. https://api.gov.nominal.io/api.
        token: An API token to authenticate with. You can grab a client token from the Nominal sandbox, e.g.
            at https://app.gov.nominal.io/sandbox.
        trust_store_path: path to a trust store CA root file to initiate SSL connections. If not provided,
            certifi's trust store is used.
        """
        trust_store_path = certifi.where() if trust_store_path is None else trust_store_path
        cfg = ServiceConfiguration(uris=[base_url], security=SslConfiguration(trust_store_path=trust_store_path))

        agent = construct_user_agent_string()
        run_client = RequestsClient.create(scout.RunService, agent, cfg)
        upload_client = RequestsClient.create(upload_api.UploadService, agent, cfg)
        ingest_client = RequestsClient.create(ingest_api.IngestService, agent, cfg)
        catalog_client = RequestsClient.create(scout_catalog.CatalogService, agent, cfg)
        attachment_client = RequestsClient.create(attachments_api.AttachmentService, agent, cfg)
        logset_client = RequestsClient.create(datasource_logset.LogSetService, agent, cfg)
        auth_header = f"Bearer {token}"
        return cls(
            _auth_header=auth_header,
            _run_client=run_client,
            _upload_client=upload_client,
            _ingest_client=ingest_client,
            _catalog_client=catalog_client,
            _attachment_client=attachment_client,
            _logset_client= logset_client
        )

    def create_run(
        self,
        title: str,
        description: str,
        start: datetime | IntegralNanosecondsUTC,
        end: datetime | IntegralNanosecondsUTC,
        *,
        datasets: Mapping[str, str] | None = None,
        log_sets: Mapping[str, str] | None = None,
        labels: Sequence[str] = (),
        properties: Mapping[str, str] | None = None,
        attachment_rids: Sequence[str] = (),
    ) -> Run:
        """Create a run.

        Datasets map "ref names" (their name within the run) to dataset RIDs. The same type of datasets should use the
            same ref name across runs, since checklists and templates use ref names to reference datasets. RIDs can be
            retrieved from `Dataset.rid` after getting or creating a dataset.
        """
<<<<<<< HEAD
        start_abs = _flexible_time_to_conjure_scout_run_api(start_time)
        end_abs = _flexible_time_to_conjure_scout_run_api(end_time)

        def create_run_data_sources_for_data_source_type(
                data_sources: Mapping[str, str], 
                data_source_type: DataSourceType
        ) -> dict[str, scout_run_api.CreateRunDataSource]:
            return {
=======
        datasets = datasets or {}
        request = scout_run_api.CreateRunRequest(
            attachments=list(attachment_rids),
            data_sources={
>>>>>>> 2bdec87c
                ref_name: scout_run_api.CreateRunDataSource(
                    data_source=scout_run_api.DataSource(**{data_source_type : rid}),
                    series_tags={},
                    offset=None,  # TODO(alkasm): support per-dataset offsets
                )
                for ref_name, rid in data_sources.items()
            } if data_sources else {}

        combined_data_sources = { 
            **create_run_data_sources_for_data_source_type(datasets, "dataset"),
            **create_run_data_sources_for_data_source_type(log_sets, "log_set"),
        }

        request = scout_run_api.CreateRunRequest(
            attachments=list(attachment_rids),
            data_sources=combined_data_sources,
            description=description,
            labels=list(labels),
            links=[],  # TODO(alkasm): support links
            properties={} if properties is None else dict(properties),
            start_time=_flexible_time_to_conjure_scout_run_api(start),
            title=title,
            end_time=_flexible_time_to_conjure_scout_run_api(end),
        )
        response = self._run_client.create_run(self._auth_header, request)
        return Run._from_conjure(self, response)

    def get_run(self, run: Run | str) -> Run:
        """Retrieve a run by run or run RID."""
        run_rid = _rid_from_instance_or_string(run)
        response = self._run_client.get_run(self._auth_header, run_rid)
        return Run._from_conjure(self, response)

    def _search_runs_paginated(self, request: scout_run_api.SearchRunsRequest) -> Iterable[scout_run_api.Run]:
        while True:
            response = self._run_client.search_runs(self._auth_header, request)
            yield from response.results
            if response.next_page_token is None:
                break
            request = scout_run_api.SearchRunsRequest(
                page_size=request.page_size,
                query=request.query,
                sort=request.sort,
                next_page_token=response.next_page_token,
            )

    def search_runs(
        self,
        start: datetime | IntegralNanosecondsUTC | None = None,
        end: datetime | IntegralNanosecondsUTC | None = None,
        exact_title: str | None = None,
        label: str | None = None,
        property: tuple[str, str] | None = None,
    ) -> Iterable[Run]:
        """Search for runs meeting the specified filters.
        Filters are ANDed together, e.g. `(run.label == label) AND (run.end <= end)`
        - `start` and `end` times are both inclusive
        - `exact_title` is case-insensitive
        - `property` is a key-value pair, e.g. ("name", "value")
        """
        request = scout_run_api.SearchRunsRequest(
            page_size=100,
            query=_create_search_runs_query(start, end, exact_title, label, property),
            sort=scout_run_api.SortOptions(
                field=scout_run_api.SortField.START_TIME,
                is_descending=True,
            ),
        )
        for run in self._search_runs_paginated(request):
            yield Run._from_conjure(self, run)

    def create_log_set(
        self,
        name: str,
        timestamp_type: str,
        description: str | None = None,
        origin_metadata: Mapping[str, str] = MappingProxyType({}),
    ) -> LogSetMetadata:
        """
        Creates a log set, to which logs can be attached using `attach-and-finalize`. The logs within a logset are
        not searchable until the logset is finalized.

        Timestamp type must be a string equal to either 'ABSOLUTE' or 'RELATIVE'.
        """
        timestamp_type_enum = None
        if timestamp_type == "ABSOLUTE":
            timestamp_type_enum = DataSourceTimestampType.ABSOLUTE
        elif timestamp_type_enum == "RELATIVE":
            timestamp_type_enum = DataSourceTimestampType.RELATIVE
        else:
            raise TypeError(f"timestamp type {timestamp_type} must be one of [RELATIVE, ABSOLUTE]")

        request = datasource_logset_api.CreateLogSetRequest(
            name=name,
            description=description,
            origin_metadata=None if origin_metadata is None else dict(origin_metadata),
            timestamp_type=timestamp_type_enum.to_conjure(),
        )
        response = self._logset_client.create(self._auth_header, request)
        return LogSetMetadata._from_conjure(self, response)

    def get_log_set_metadata(self, log_set_rid) -> LogSetMetadata:
        """Returns metadata about a log set given its RID."""
        response = self._logset_client.get_log_set_metadata(self._auth_header, log_set_rid)
        return LogSetMetadata._from_conjure(self, response)

    def search_logs(
            self,
            log_set_rid: str,
            page_size: int | None = None,
            next_page_token: str | None = None,
        ):
        request = datasource_logset_api.SearchLogsRequest(
            token = next_page_token,
            page_size = page_size,
        )
        response = self._logset_client.search_logs(
            self._auth_header,
            log_set_rid = log_set_rid,
            request = request,
        )

        return SearchLogsResponse._from_conjure(self, response)

    def create_dataset_from_io(
        self,
        dataset: BinaryIO,
        name: str,
        timestamp_column_name: str,
        timestamp_column_type: TimestampColumnType,
        file_extension: _AllowedFileExtensions = ".csv",
        *,
        description: str | None = None,
        labels: Sequence[str] = (),
        properties: Mapping[str, str] | None = None,
    ) -> Dataset:
        """Create a dataset from a file-like object.
        The dataset must be a file-like object in binary mode, e.g. open(path, "rb") or io.BytesIO.
        If the file is not in binary-mode, the requests library blocks indefinitely.

        Timestamp column types must be a `CustomTimestampFormat` or one of the following literals:
            "iso_8601": ISO 8601 formatted strings,
            "epoch_{unit}": epoch timestamps in UTC (floats or ints),
            "relative_{unit}": relative timestamps (floats or ints),
            where {unit} is one of: nanoseconds | microseconds | milliseconds | seconds | minutes | hours | days
        """
        # TODO(alkasm): create dataset from file/path

        if isinstance(dataset, TextIOBase):
            raise TypeError(f"dataset {dataset} must be open in binary mode, rather than text mode")
        urlsafe_name = urllib.parse.quote_plus(name)
        filename = f"{urlsafe_name}{file_extension}"
        s3_path = put_multipart_upload(self._auth_header, dataset, filename, "text/csv", self._upload_client)
        request = ingest_api.TriggerFileIngest(
            destination=ingest_api.IngestDestination(
                new_dataset=ingest_api.NewDatasetIngestDestination(
                    labels=list(labels),
                    properties={} if properties is None else dict(properties),
                    channel_config=None,  # TODO(alkasm): support offsets
                    dataset_description=description,
                    dataset_name=name,
                )
            ),
            source=ingest_api.IngestSource(s3=ingest_api.S3IngestSource(path=s3_path)),
            source_metadata=ingest_api.IngestSourceMetadata(
                timestamp_metadata=ingest_api.TimestampMetadata(
                    series_name=timestamp_column_name,
                    timestamp_type=_timestamp_type_to_conjure_ingest_api(timestamp_column_type),
                ),
            ),
        )
        response = self._ingest_client.trigger_file_ingest(self._auth_header, request)
        return self.get_dataset(response.dataset_rid)

    def get_dataset(self, dataset: Dataset | str) -> Dataset:
        """Retrieve a dataset by dataset or dataset RID."""
        dataset_rid = _rid_from_instance_or_string(dataset)
        response = _get_dataset(self._auth_header, self._catalog_client, dataset_rid)
        return Dataset._from_conjure(self, response)

    def get_datasets(self, datasets: Iterable[Dataset] | Iterable[str]) -> Iterable[Dataset]:
        """Retrieve datasets by dataset or dataset RID."""
        dataset_rids = (_rid_from_instance_or_string(ds) for ds in datasets)
        for ds in _get_datasets(self._auth_header, self._catalog_client, dataset_rids):
            yield Dataset._from_conjure(self, ds)

    def _search_datasets(self) -> Iterable[Dataset]:
        # TODO(alkasm): search filters
        # TODO(alkasm): put in public API when we decide if we only expose search, or search + list.
        request = scout_catalog.SearchDatasetsRequest(
            query=scout_catalog.SearchDatasetsQuery(
                or_=[
                    scout_catalog.SearchDatasetsQuery(archive_status=False),
                    scout_catalog.SearchDatasetsQuery(archive_status=True),
                ]
            ),
            sort_options=scout_catalog.SortOptions(field=scout_catalog.SortField.INGEST_DATE, is_descending=True),
        )
        response = self._catalog_client.search_datasets(self._auth_header, request)
        for ds in response.results:
            yield Dataset._from_conjure(self, ds)

    def create_attachment_from_io(
        self,
        attachment: BinaryIO,
        title: str,
        description: str,
        mimetype: str,
        *,
        labels: Sequence[str] = (),
        properties: Mapping[str, str] | None = None,
    ) -> Attachment:
        """Upload an attachment.
        The attachment must be a file-like object in binary mode, e.g. open(path, "rb") or io.BytesIO.
        If the file is not in binary-mode, the requests library blocks indefinitely.
        """

        # TODO(alkasm): create attachment from file/path
        urlsafe_name = urllib.parse.quote_plus(title)
        if isinstance(attachment, TextIOBase):
            raise TypeError(f"attachment {attachment} must be open in binary mode, rather than text mode")
        s3_path = put_multipart_upload(self._auth_header, attachment, urlsafe_name, mimetype, self._upload_client)
        request = attachments_api.CreateAttachmentRequest(
            description=description,
            labels=list(labels),
            properties={} if properties is None else dict(properties),
            s3_path=s3_path,
            title=title,
        )
        response = self._attachment_client.create(self._auth_header, request)
        return Attachment._from_conjure(self, response)

    def get_attachment(self, attachment: Attachment | str) -> Attachment:
        """Retrieve an attachment by attachment or attachment RID."""
        attachment_rid = _rid_from_instance_or_string(attachment)
        response = self._attachment_client.get(self._auth_header, attachment_rid)
        return Attachment._from_conjure(self, response)


def _get_datasets(
    auth_header: str, client: scout_catalog.CatalogService, dataset_rids: Iterable[str]
) -> Iterable[scout_catalog.EnrichedDataset]:
    request = scout_catalog.GetDatasetsRequest(dataset_rids=list(dataset_rids))
    yield from client.get_enriched_datasets(auth_header, request)


def _get_dataset(
    auth_header: str, client: scout_catalog.CatalogService, dataset_rid: str
) -> scout_catalog.EnrichedDataset:
    datasets = list(_get_datasets(auth_header, client, [dataset_rid]))
    if not datasets:
        raise ValueError(f"dataset {dataset_rid!r} not found")
    if len(datasets) > 1:
        raise ValueError(f"expected exactly one dataset, got {len(datasets)}")
    return datasets[0]


def _rid_from_instance_or_string(value: Attachment | Run | Dataset | str) -> str:
    if isinstance(value, str):
        return value
    elif isinstance(value, (Attachment, Run, Dataset)):
        return value.rid
    elif hasattr(value, "rid"):
        return value.rid
    raise TypeError("{value!r} is not a string nor has the attribute 'rid'")


def _create_search_runs_query(
    start: datetime | IntegralNanosecondsUTC | None = None,
    end: datetime | IntegralNanosecondsUTC | None = None,
    exact_title: str | None = None,
    label: str | None = None,
    property: tuple[str, str] | None = None,
) -> scout_run_api.SearchQuery:
    queries = []
    if start is not None:
        q = scout_run_api.SearchQuery(start_time_inclusive=_flexible_time_to_conjure_scout_run_api(start))
        queries.append(q)
    if end is not None:
        q = scout_run_api.SearchQuery(end_time_inclusive=_flexible_time_to_conjure_scout_run_api(end))
        queries.append(q)
    if exact_title is not None:
        q = scout_run_api.SearchQuery(exact_match=exact_title)
        queries.append(q)
    if label is not None:
        q = scout_run_api.SearchQuery(label=label)
        queries.append(q)
    if property is not None:
        name, value = property
        q = scout_run_api.SearchQuery(property=scout_run_api.Property(name=name, value=value))
        queries.append(q)
    return scout_run_api.SearchQuery(and_=queries)<|MERGE_RESOLUTION|>--- conflicted
+++ resolved
@@ -483,21 +483,12 @@
             same ref name across runs, since checklists and templates use ref names to reference datasets. RIDs can be
             retrieved from `Dataset.rid` after getting or creating a dataset.
         """
-<<<<<<< HEAD
-        start_abs = _flexible_time_to_conjure_scout_run_api(start_time)
-        end_abs = _flexible_time_to_conjure_scout_run_api(end_time)
 
         def create_run_data_sources_for_data_source_type(
                 data_sources: Mapping[str, str], 
                 data_source_type: DataSourceType
         ) -> dict[str, scout_run_api.CreateRunDataSource]:
             return {
-=======
-        datasets = datasets or {}
-        request = scout_run_api.CreateRunRequest(
-            attachments=list(attachment_rids),
-            data_sources={
->>>>>>> 2bdec87c
                 ref_name: scout_run_api.CreateRunDataSource(
                     data_source=scout_run_api.DataSource(**{data_source_type : rid}),
                     series_tags={},
