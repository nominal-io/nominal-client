from __future__ import annotations

import typing
from dataclasses import dataclass
from typing import Iterable, Mapping, Sequence, Union

from nominal_api import api, scout_compute_api
from typing_extensions import TypeAlias

from nominal.core import NominalClient
from nominal.experimental.compute.dsl import exprs as _exprs
from nominal.experimental.compute.dsl import params
from nominal.ts import _SecondsNanos


class ExceptionGroup(Exception):
    def __init__(self, message: str, exceptions: Sequence[Exception]):
        exc_str = "\n".join([str(ex) for ex in exceptions])
        super().__init__(f"{message}:\n{exc_str}")

        self.message = message
        self.exceptions = exceptions


@dataclass(frozen=True)
class Bucket:
    """Time-bucketed data for a numeric series within Nominal"""

    timestamp: params.NanosecondsUTC
    """Last timestamp of data within the bucket"""

    min: float
    """Minimum value of data within the bucket"""

    max: float
    """Maximum value of data within the bucket"""

    mean: float
    """Average value of data within the bucket"""

    variance: float
    """Variance of data within the bucket"""

    count: int
    """Number of samples decimated into this bucket"""

    @classmethod
    def _from_conjure(cls, timestamp: api.Timestamp, bucket: scout_compute_api.NumericBucket) -> Bucket:
        return cls(
            _timestamp_from_conjure(timestamp), bucket.min, bucket.max, bucket.mean, bucket.variance, bucket.count
        )


@dataclass(frozen=True)
class EnumPoint:
    """Timestamped data point for a enum series within Nominal"""

    timestamp: params.NanosecondsUTC
    value: str

    @classmethod
    def _from_conjure(
        cls,
        enum_point: scout_compute_api.CompactEnumPoint,
        enum_categories: typing.Sequence[str],
    ) -> EnumPoint:
        enum_value = enum_categories[enum_point.value]
        return cls(
            value=enum_value,
            timestamp=_SecondsNanos.from_api(enum_point.timestamp).to_nanoseconds(),
        )


@dataclass(frozen=True)
class EnumBucket:
    """Time-bucketed data for a enum series within Nominal"""

    timestamp: params.NanosecondsUTC
    """Last timestamp of data within the bucket"""

    frequencies: Mapping[str, int]
    """Unique enum values and their occurrence count within the bucket"""

    first_point: EnumPoint
    """First data point decimated into this bucket"""

    last_point: EnumPoint | None
    """Last data point decimated into this bucket"""

    @classmethod
    def _from_conjure(
        cls, timestamp: api.Timestamp, bucket: scout_compute_api.EnumBucket, categories: list[str]
    ) -> EnumBucket:
        return cls(
            _timestamp_from_conjure(timestamp),
            {categories[k]: v for k, v in bucket.histogram.items()},
            EnumPoint._from_conjure(bucket.first_point, categories),
            EnumPoint._from_conjure(bucket.last_point, categories) if bucket.last_point else None,
        )


def compute_buckets(
    client: NominalClient,
    expr: _exprs.NumericExpr,
    start: params.NanosecondsUTC,
    end: params.NanosecondsUTC,
    buckets: int = 1000,
) -> Sequence[Bucket]:
    """Compute a bucketed summary of the requested expression.

    Args:
        client: Nominal client to make requests with
        expr: Expression to compute buckets for
        start: Starting timestamp to summarize data from
        end: Ending timestamp to summarize data until
        buckets: Number of buckets to return

    Returns:
        Decimated data representing the provided numerical expression computed over the provided time range
        NOTE: it is not a safe guarantee that the number of buckets returned is the same as the number requested

    """
    # TODO: expose context parameterization
    context: dict[str, _exprs.NumericExpr] = {}
    return [
        Bucket._from_conjure(ts, bucket)
        for ts, bucket in _compute_buckets(
            client=client._clients.compute,
            auth_token=client._clients.auth_header,
            node=expr._to_conjure(),
            context={k: v._to_conjure() for k, v in context.items()},
            start=_timestamp_to_conjure(start),
            end=_timestamp_to_conjure(end),
            buckets=buckets,
        )
    ]


def compute_enum_buckets(
    client: NominalClient,
    expr: _exprs.EnumExpr,
    start: params.NanosecondsUTC,
    end: params.NanosecondsUTC,
    buckets: int = 1000,
) -> Sequence[EnumBucket]:
    """Compute a bucketed summary of the requested enum expression.

    Args:
        client: Nominal client to make requests with
        expr: Expression to compute buckets for
        start: Starting timestamp to sumarize data from
        end: Ending timestamp to summarize data until
        buckets: Number of buckets to return

    Returns:
        Decimated data representing the provided numerical expression computed over the provided time range
        NOTE: it is not a safe guarantee that the number of buckets returned is the same as the number requested
    """
    request = _create_compute_request_buckets(
        expr._to_conjure(), {}, _timestamp_to_conjure(start), _timestamp_to_conjure(end), buckets
    )
    response = client._clients.compute.compute(client._clients.auth_header, request)
    return _enum_buckets_from_compute_response(response)


def _enum_buckets_from_compute_response(response: scout_compute_api.ComputeNodeResponse) -> Sequence[EnumBucket]:
    if response.bucketed_enum is not None:
        return [
            EnumBucket._from_conjure(ts, bucket, response.bucketed_enum.categories)
            for ts, bucket in zip(response.bucketed_enum.timestamps, response.bucketed_enum.buckets)
        ]
    elif response.enum is not None:
        # If the number of data points in range is smaller than the requested number of buckets,
        # the backend returns undecimated enum data
        buckets = []
        for ts, value in zip(response.enum.timestamps, response.enum.values):
            timestamp = _timestamp_from_conjure(ts)
            enum_value = response.enum.categories[value]
            buckets.append(EnumBucket(timestamp, {enum_value: 1}, EnumPoint(timestamp, enum_value), None))
        return buckets
    else:
        raise ValueError(f"Expected response to be bucketed enum, got {response.type}")


def batch_compute_enum_buckets(
    client: NominalClient,
    exprs: Iterable[_exprs.EnumExpr],
    start: params.NanosecondsUTC,
    end: params.NanosecondsUTC,
    buckets: int = 1000,
) -> Sequence[Sequence[EnumBucket]]:
    """Computed bucketed summaries for a batch of enum expressions

    Args:
        client: Nominal client to make requests with
        exprs: Expressions to compute buckets for
        start: Starting timestamp to summarize data from
        end: Ending timestamp to summarize data until
        buckets: Number of buckets to return per expression

    Returns:
        A Sequence of sequences of buckets. The top level sequence corresponds to the input expressions, whereas the
        inner sequences correspond to the individual buckets for each input expression. The order of buckets returned
        matches the order of expressions provided.
        NOTE: it is not a safe guarantee that the number of buckets returned is the same as the number requested
    """
<<<<<<< HEAD
    context: dict[str, exprs.NumericExpr] = {}

=======
    # Create request
>>>>>>> 6da324ae
    api_start = _timestamp_to_conjure(start)
    api_end = _timestamp_to_conjure(end)
    request = scout_compute_api.BatchComputeWithUnitsRequest(
        requests=[
            _create_compute_request_buckets(node._to_conjure(), {}, api_start, api_end, buckets) for node in exprs
        ]
    )

    resp = client._clients.compute.batch_compute_with_units(
        auth_header=client._clients.auth_header,
        request=request,
    )

<<<<<<< HEAD
    results: list[list[Bucket]] = []
=======
    # Parse response
    results: list[Sequence[EnumBucket]] = []
>>>>>>> 6da324ae
    errors: list[Exception] = []
    for result in resp.results:
        compute_result = result.compute_result
        assert compute_result is not None

        compute_error = compute_result.error
        compute_response = compute_result.success
        if compute_error is not None:
            errors.append(RuntimeError(f"Failed to compute: {compute_error.error_type} ({compute_error.code})"))
        elif compute_response is not None:
            results.append(_enum_buckets_from_compute_response(compute_response))

    if errors:
        raise ExceptionGroup("Failed to compute batches", errors)

    return results


def batch_compute_buckets(
    client: NominalClient,
    exprs: Iterable[_exprs.NumericExpr],
    start: params.NanosecondsUTC,
    end: params.NanosecondsUTC,
    buckets: int = 1000,
) -> Sequence[Sequence[Bucket]]:
    """Computed bucketed summaries for a batch of numeric expressions

    Args:
        client: Nominal client to make requests with
        exprs: Expressions to compute buckets for
        start: Starting timestamp to summarize data from
        end: Ending timestamp to summarize data until
        buckets: Number of buckets to return per expression

    Returns:
        A Sequence of sequences of buckets. The top level sequence corresponds to the input expressions, whereas the
        inner sequences correspond to the individual buckets for each input expression. The order of buckets returned
        matches the order of expressions provided.
        NOTE: it is not a safe guarantee that the number of buckets returned is the same as the number requested
    """
    # Create request
    api_start = _timestamp_to_conjure(start)
    api_end = _timestamp_to_conjure(end)
    request = scout_compute_api.BatchComputeWithUnitsRequest(
        requests=[
            _create_compute_request_buckets(node._to_conjure(), {}, api_start, api_end, buckets) for node in exprs
        ]
    )

    # Make request
    resp = client._clients.compute.batch_compute_with_units(
        auth_header=client._clients.auth_header,
        request=request,
    )

    # Parse response
    results: list[list[Bucket]] = []
    errors: list[Exception] = []
    for result in resp.results:
        compute_result = result.compute_result
        assert compute_result is not None

        compute_error = compute_result.error
        compute_response = compute_result.success
        if compute_error is not None:
            errors.append(RuntimeError(f"Failed to compute: {compute_error.error_type} ({compute_error.code})"))
        elif compute_response is not None:
            results.append(
                [
                    Bucket._from_conjure(ts, bucket)
                    for ts, bucket in _numeric_buckets_from_compute_response(compute_response)
                ]
            )

    if errors:
        raise ExceptionGroup("Failed to compute batches", errors)

    return results


def _compute_buckets(
    client: scout_compute_api.ComputeService,
    auth_token: str,
    node: scout_compute_api.NumericSeries,
    context: dict[str, scout_compute_api.NumericSeries],
    start: api.Timestamp,
    end: api.Timestamp,
    buckets: int,
) -> Iterable[tuple[api.Timestamp, scout_compute_api.NumericBucket]]:
    request = _create_compute_request_buckets(node, context, start, end, buckets)
    print(request)
    response = client.compute(auth_token, request)
    yield from _numeric_buckets_from_compute_response(response)


def _numeric_buckets_from_compute_response(
    response: scout_compute_api.ComputeNodeResponse,
) -> Iterable[tuple[api.Timestamp, scout_compute_api.NumericBucket]]:
    if response.type != "bucketedNumeric" or response.bucketed_numeric is None:
        return

    yield from zip(response.bucketed_numeric.timestamps, response.bucketed_numeric.buckets)


def _timestamp_from_conjure(timestamp: api.Timestamp) -> params.NanosecondsUTC:
    """Convert conjure Timestamp to nanoseconds UTC."""
    return timestamp.seconds * 1_000_000_000 + timestamp.nanos


def _timestamp_to_conjure(nanoseconds: params.NanosecondsUTC) -> api.Timestamp:
    """Convert nanoseconds UTC to conjure Timestamp."""
    seconds = nanoseconds // 1_000_000_000
    nanos = nanoseconds % 1_000_000_000
    return api.Timestamp(seconds=int(seconds), nanos=int(nanos))


TypedSeriesT: TypeAlias = Union[scout_compute_api.NumericSeries, scout_compute_api.EnumSeries]


def _to_generic_series(typed_series: TypedSeriesT) -> scout_compute_api.Series:
    if isinstance(typed_series, scout_compute_api.NumericSeries):
        return scout_compute_api.Series(numeric=typed_series)
    elif isinstance(typed_series, scout_compute_api.EnumSeries):
        return scout_compute_api.Series(enum=typed_series)
    else:
        raise ValueError(f"Unexpected series type: {typed_series._type}")


def _to_compute_node(typed_series: TypedSeriesT) -> scout_compute_api.ComputeNode:
    if isinstance(typed_series, scout_compute_api.NumericSeries):
        return scout_compute_api.ComputeNode(numeric=typed_series)
    elif isinstance(typed_series, scout_compute_api.EnumSeries):
        return scout_compute_api.ComputeNode(enum=typed_series)
    else:
        raise ValueError(f"Unexpected series type: {typed_series._type}")


def _create_compute_request_buckets(
    node: TypedSeriesT,
    context: Mapping[str, TypedSeriesT],
    start: api.Timestamp,
    end: api.Timestamp,
    buckets: int,
) -> scout_compute_api.ComputeNodeRequest:
    return scout_compute_api.ComputeNodeRequest(
        context=scout_compute_api.Context(
<<<<<<< HEAD
            variables={k: scout_compute_api.VariableValue(channel=v.channel) for k, v in context.items()}
=======
            variables={
                k: scout_compute_api.VariableValue(
                    compute_node=scout_compute_api.ComputeNodeWithContext(
                        context=scout_compute_api.Context(variables={}),
                        series_node=_to_compute_node(v),
                    )
                )
                for k, v in context.items()
            }
>>>>>>> 6da324ae
        ),
        node=scout_compute_api.ComputableNode(
            series=scout_compute_api.SummarizeSeries(
                input=_to_generic_series(node),
                summarization_strategy=scout_compute_api.SummarizationStrategy(
                    decimate=scout_compute_api.DecimateStrategy(
                        buckets=scout_compute_api.DecimateWithBuckets(buckets=buckets)
                    )
                ),
                buckets=buckets,
            )
        ),
        start=start,
        end=end,
    )<|MERGE_RESOLUTION|>--- conflicted
+++ resolved
@@ -204,12 +204,7 @@
         matches the order of expressions provided.
         NOTE: it is not a safe guarantee that the number of buckets returned is the same as the number requested
     """
-<<<<<<< HEAD
-    context: dict[str, exprs.NumericExpr] = {}
-
-=======
     # Create request
->>>>>>> 6da324ae
     api_start = _timestamp_to_conjure(start)
     api_end = _timestamp_to_conjure(end)
     request = scout_compute_api.BatchComputeWithUnitsRequest(
@@ -218,17 +213,14 @@
         ]
     )
 
+    # Make request
     resp = client._clients.compute.batch_compute_with_units(
         auth_header=client._clients.auth_header,
         request=request,
     )
 
-<<<<<<< HEAD
-    results: list[list[Bucket]] = []
-=======
     # Parse response
     results: list[Sequence[EnumBucket]] = []
->>>>>>> 6da324ae
     errors: list[Exception] = []
     for result in resp.results:
         compute_result = result.compute_result
@@ -278,13 +270,11 @@
         ]
     )
 
-    # Make request
     resp = client._clients.compute.batch_compute_with_units(
         auth_header=client._clients.auth_header,
         request=request,
     )
 
-    # Parse response
     results: list[list[Bucket]] = []
     errors: list[Exception] = []
     for result in resp.results:
@@ -375,9 +365,6 @@
 ) -> scout_compute_api.ComputeNodeRequest:
     return scout_compute_api.ComputeNodeRequest(
         context=scout_compute_api.Context(
-<<<<<<< HEAD
-            variables={k: scout_compute_api.VariableValue(channel=v.channel) for k, v in context.items()}
-=======
             variables={
                 k: scout_compute_api.VariableValue(
                     compute_node=scout_compute_api.ComputeNodeWithContext(
@@ -387,7 +374,6 @@
                 )
                 for k, v in context.items()
             }
->>>>>>> 6da324ae
         ),
         node=scout_compute_api.ComputableNode(
             series=scout_compute_api.SummarizeSeries(
