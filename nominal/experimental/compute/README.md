--- conflicted
+++ resolved
@@ -64,27 +64,6 @@
     print(f"Timestamp: {bucket.timestamp}, Mean: {bucket.mean}")
 ```
 
-<<<<<<< HEAD
-## Modules
-
-```py
-from nominal.experimental.compute import module
-
-@module.defn
-class MyModule:
-    """My module description"""
-
-    asset: Asset = params.StringVariable("ASSET_RID")
-
-    @module.export
-    def my_function(self) -> NumericExpr:
-        """my function docstring"""
-        c1 = NumericExpr.channel(self.asset, "scope", "channel1")
-        c2 = NumericExpr.channel(self.asset, "scope", "channel2")
-        return c1 + c2
-
-module.register(client, MyModule)
-=======
 When retrieving channels using the expressions library, you may also reference channels directly on datasources or runs:
 
 ```python
@@ -104,5 +83,4 @@
 channel = exprs.NumericExpr.asset_channel(asset_rid, scope_name, channel_name, additional_tags={"color": "green"})
 run_channel = exprs.NumericExpr.run_channel(run_rid, scope_name, channel_name, additional_tags={"color": "green"})
 datasource_channel = exprs.NumericExpr.datasource_channel(dataset_rid, scope_name, channel_name, tags={"platform": "electric-glider-mk1"})
->>>>>>> fb66f24d
 ```