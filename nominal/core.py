--- conflicted
+++ resolved
@@ -30,31 +30,16 @@
     upload_api,
 )
 from ._multipart import put_multipart_upload
-<<<<<<< HEAD
-from ._utils import FileType, FileTypes, construct_user_agent_string, update_dataclass
-from .exceptions import NominalIngestError, NominalIngestFailed
-from .ts import IntegralNanosecondsUTC, LogTimestampType, _AnyTimestampType, _SecondsNanos, _to_typed_timestamp_type
-=======
 from ._utils import (
-    CustomTimestampFormat,
     FileType,
     FileTypes,
-    IntegralNanosecondsUTC,
     LogTimestampType,
-    TimestampColumnType,
-    _conjure_time_to_integral_nanoseconds,
-    _flexible_time_to_conjure_ingest_api,
-    _flexible_time_to_conjure_scout_run_api,
-    _flexible_time_to_global_conjure_api,
-    _flexible_time_to_integral_nanoseconds,
-    _global_conjure_api_to_integral_nanoseconds,
-    _timestamp_type_to_conjure_ingest_api,
     construct_user_agent_string,
     deprecate_keyword_argument,
     update_dataclass,
 )
 from .exceptions import NominalIngestError, NominalIngestFailed, NominalIngestMultiError
->>>>>>> cc6ed920
+from .ts import IntegralNanosecondsUTC, LogTimestampType, _AnyTimestampType, _SecondsNanos, _to_typed_timestamp_type
 
 __all__ = [
     "NominalClient",
@@ -194,8 +179,8 @@
             description=description,
             labels=None if labels is None else list(labels),
             properties=None if properties is None else dict(properties),
-            start_time=None if start is None else _flexible_time_to_conjure_scout_run_api(start),
-            end_time=None if end is None else _flexible_time_to_conjure_scout_run_api(end),
+            start_time=None if start is None else _SecondsNanos.from_flexible(start).to_scout_run_api(),
+            end_time=None if end is None else _SecondsNanos.from_flexible(end).to_scout_run_api(),
             title=name,
         )
         response = self._client._run_client.update_run(self._client._auth_header, request, self.rid)
@@ -1022,10 +1007,7 @@
             yield log._to_conjure()
         elif isinstance(log, tuple):
             ts, body = log
-<<<<<<< HEAD
             yield Log(timestamp=_SecondsNanos.from_flexible(ts).to_nanoseconds(), body=body)._to_conjure()
-=======
-            yield Log(timestamp=_flexible_time_to_integral_nanoseconds(ts), body=body)._to_conjure()
 
 
 def poll_until_ingestion_completed(datasets: Iterable[Dataset], interval: timedelta = timedelta(seconds=1)) -> None:
@@ -1044,5 +1026,4 @@
         except NominalIngestError as e:
             errors[dataset.rid] = e
     if errors:
-        raise NominalIngestMultiError(errors)
->>>>>>> cc6ed920
+        raise NominalIngestMultiError(errors)