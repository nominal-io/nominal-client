from datetime import datetime, timedelta
from io import BytesIO
from unittest import mock
from uuid import uuid4

import pandas as pd
import polars as pl

import nominal as nm
from nominal import _utils

from . import _create_random_start_end


def test_upload_csv(csv_data):
    name = f"dataset-{uuid4()}"
    desc = f"top-level test to create a dataset {uuid4()}"

    with mock.patch("builtins.open", mock.mock_open(read_data=csv_data)):
        ds = nm.upload_csv("fake_path.csv", name, "timestamp", "iso_8601", desc)
    ds.poll_until_ingestion_completed(interval=timedelta(seconds=0.1))

    assert ds.rid != ""
    assert ds.name == name
    assert ds.description == desc
    assert len(ds.properties) == 0
    assert len(ds.labels) == 0


<<<<<<< HEAD
def test_upload_csv_gz(csv_gz_data):
    name = f"dataset-{uuid4()}"
    desc = f"top-level test to create a dataset from a gzipped csv {uuid4()}"

    with mock.patch("builtins.open", mock.mock_open(read_data=csv_gz_data)):
        ds = nm.upload_csv("fake_path.csv.gz", name, "timestamp", "iso_8601", desc)
=======
def test_upload_csv_relative_timestamp(csv_data):
    name = f"dataset-{uuid4()}"
    desc = f"top-level test to create a dataset with relative timestamps {uuid4()}"

    with mock.patch("builtins.open", mock.mock_open(read_data=csv_data)):
        ds = nm.upload_csv("fake_path.csv", name, "relative_minutes", "relative_minutes", desc)
>>>>>>> 24593c52
    ds.poll_until_ingestion_completed(interval=timedelta(seconds=0.1))

    assert ds.rid != ""
    assert ds.name == name
    assert ds.description == desc
    assert len(ds.properties) == 0
    assert len(ds.labels) == 0


def test_upload_pandas(csv_data):
    name = f"dataset-{uuid4()}"
    desc = f"top-level test to create a dataset from pandas {uuid4()}"

    csv_f = BytesIO(csv_data)
    df = pd.read_csv(csv_f)
    ds = nm.upload_pandas(df, name, "timestamp", "iso_8601", desc)
    ds.poll_until_ingestion_completed(interval=timedelta(seconds=0.1))

    assert ds.rid != ""
    assert ds.name == name
    assert ds.description == desc
    assert len(ds.properties) == 0
    assert len(ds.labels) == 0


def test_upload_polars(csv_data):
    name = f"dataset-{uuid4()}"
    desc = f"top-level test to create a dataset from polars {uuid4()}"

    df = pl.read_csv(csv_data)
    ds = nm.upload_polars(df, name, "timestamp", "iso_8601", desc)
    ds.poll_until_ingestion_completed(interval=timedelta(seconds=0.1))

    assert ds.rid != ""
    assert ds.name == name
    assert ds.description == desc
    assert len(ds.properties) == 0
    assert len(ds.labels) == 0


def test_get_dataset(csv_data):
    name = f"dataset-{uuid4()}"
    desc = f"top-level test to create & get a dataset from csv {uuid4()}"

    with mock.patch("builtins.open", mock.mock_open(read_data=csv_data)):
        ds = nm.upload_csv("fake_path.csv", name, "timestamp", "iso_8601", desc)

    ds2 = nm.get_dataset(ds.rid)
    assert ds2.rid == ds.rid != ""
    assert ds2.name == ds.name == name
    assert ds2.description == ds.description == desc
    assert ds2.properties == ds.properties == {}
    assert ds2.labels == ds.labels == ()


def test_create_run():
    name = f"run-{uuid4()}"
    desc = f"top-level test to create a run {uuid4()}"
    start, end = _create_random_start_end()
    run = nm.create_run(name, start, end, desc)

    assert run.rid != ""
    assert run.name == name
    assert run.description == desc
    assert run.start == _utils._datetime_to_integral_nanoseconds(start)
    assert run.end == _utils._datetime_to_integral_nanoseconds(end)
    assert len(run.properties) == 0
    assert len(run.labels) == 0


def test_create_run_csv(csv_data):
    name = f"run-{uuid4()}"
    desc = f"top-level test to create a run and dataset {uuid4()}"

    with mock.patch("builtins.open", mock.mock_open(read_data=csv_data)):
        run = nm.create_run_csv("fake_path.csv", name, "timestamp", "iso_8601", desc)

    start = datetime.fromisoformat("2024-09-05T18:00:00Z")
    end = datetime.fromisoformat("2024-09-05T18:09:00Z")
    assert run.rid != ""
    assert run.name == name
    assert run.description == desc
    assert run.start == _utils._datetime_to_integral_nanoseconds(start)
    assert run.end == _utils._datetime_to_integral_nanoseconds(end)
    assert len(run.properties) == 0
    assert len(run.labels) == 0

    datasets = run.list_datasets()
    assert len(datasets) == 1
    ref_name, dataset = datasets[0]
    assert ref_name == "dataset"
    assert dataset.rid != ""
    assert dataset.name == f"Dataset for Run: {name}"
    assert dataset.description == None
    assert len(dataset.properties) == 0
    assert len(dataset.labels) == 0


def test_get_run():
    name = f"run-{uuid4()}"
    desc = f"top-level test to get a run {uuid4()}"
    start, end = _create_random_start_end()
    run = nm.create_run(name, start, end, desc)
    run2 = nm.get_run(run.rid)

    assert run2.rid == run.rid != ""
    assert run2.name == run.name == name
    assert run2.description == run.description == desc
    assert run2.start == run.start == _utils._parse_timestamp(start)
    assert run2.end == run.end == _utils._parse_timestamp(end)
    assert run2.properties == run.properties == {}
    assert run2.labels == run.labels == ()


def test_search_runs():
    # TODO: Add more search criteria
    name = f"run-{uuid4()}"
    desc = f"top-level test to search for a run {uuid4()}"
    start, end = _create_random_start_end()
    run = nm.create_run(name, start, end, desc)
    runs = nm.search_runs(start=start, end=end)
    assert len(runs) == 1
    run2 = runs[0]

    assert run2.rid == run.rid != ""
    assert run2.name == run.name == name
    assert run2.description == run.description == desc
    assert run2.start == run.start == _utils._parse_timestamp(start)
    assert run2.end == run.end == _utils._parse_timestamp(end)
    assert run2.properties == run.properties == {}
    assert run2.labels == run.labels == ()


def test_upload_attachment(csv_data):
    at_title = f"attachment-{uuid4()}"
    at_desc = f"top-level test to upload an attachment {uuid4()}"

    with mock.patch("builtins.open", mock.mock_open(read_data=csv_data)):
        at = nm.upload_attachment("fake_path.csv", at_title, at_desc)

    assert at.rid != ""
    assert at.name == at_title
    assert at.description == at_desc
    assert len(at.properties) == 0
    assert len(at.labels) == 0


def test_get_attachment(csv_data):
    at_title = f"attachment-{uuid4()}"
    at_desc = f"top-level test to get an attachment {uuid4()}"

    with mock.patch("builtins.open", mock.mock_open(read_data=csv_data)):
        at = nm.upload_attachment("fake_path.csv", at_title, at_desc)

    a2 = nm.get_attachment(at.rid)
    assert a2.rid == at.rid != ""
    assert a2.name == at.name == at_title
    assert a2.description == at.description == at_desc
    assert a2.properties == at.properties == {}
    assert a2.labels == at.labels == ()


def test_download_attachment(csv_data):
    at_title = f"attachment-{uuid4()}"
    at_desc = f"top-level test to download an attachment {uuid4()}"

    with mock.patch("builtins.open", mock.mock_open(read_data=csv_data)):
        at = nm.upload_attachment("fake_path.csv", at_title, at_desc)

    with _utils.reader_writer() as (r, w):
        with mock.patch("builtins.open", return_value=w):
            nm.download_attachment(at.rid, "fake_path.csv")
            assert r.read() == csv_data


def test_upload_video(mp4_data):
    title = f"video-{uuid4()}"
    desc = f"top-level test to ingest a video {uuid4()}"
    start, _ = _create_random_start_end()

    with mock.patch("builtins.open", mock.mock_open(read_data=mp4_data)):
        v = nm.upload_video("fake_path.mp4", title, start, desc)
    v.poll_until_ingestion_completed(interval=timedelta(seconds=0.1))

    assert v.rid != ""
    assert v.name == title
    assert v.description == desc
    assert len(v.properties) == 0
    assert len(v.labels) == 0


def test_get_video(mp4_data):
    title = f"video-{uuid4()}"
    desc = f"top-level test to get a video {uuid4()}"
    start, _ = _create_random_start_end()

    with mock.patch("builtins.open", mock.mock_open(read_data=mp4_data)):
        v = nm.upload_video("fake_path.mp4", title, start, desc)
    v2 = nm.get_video(v.rid)

    assert v2.rid == v.rid != ""
    assert v2.name == v.name == title
    assert v2.description == v.description == desc
    assert v2.properties == v.properties == {}
    assert v2.labels == v.labels == ()<|MERGE_RESOLUTION|>--- conflicted
+++ resolved
@@ -27,21 +27,27 @@
     assert len(ds.labels) == 0
 
 
-<<<<<<< HEAD
 def test_upload_csv_gz(csv_gz_data):
     name = f"dataset-{uuid4()}"
     desc = f"top-level test to create a dataset from a gzipped csv {uuid4()}"
 
     with mock.patch("builtins.open", mock.mock_open(read_data=csv_gz_data)):
         ds = nm.upload_csv("fake_path.csv.gz", name, "timestamp", "iso_8601", desc)
-=======
+    ds.poll_until_ingestion_completed(interval=timedelta(seconds=0.1))
+
+    assert ds.rid != ""
+    assert ds.name == name
+    assert ds.description == desc
+    assert len(ds.properties) == 0
+    assert len(ds.labels) == 0
+
+
 def test_upload_csv_relative_timestamp(csv_data):
     name = f"dataset-{uuid4()}"
     desc = f"top-level test to create a dataset with relative timestamps {uuid4()}"
 
     with mock.patch("builtins.open", mock.mock_open(read_data=csv_data)):
         ds = nm.upload_csv("fake_path.csv", name, "relative_minutes", "relative_minutes", desc)
->>>>>>> 24593c52
     ds.poll_until_ingestion_completed(interval=timedelta(seconds=0.1))
 
     assert ds.rid != ""
