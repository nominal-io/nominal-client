from pathlib import Path
from typing import Iterator
from unittest import mock

import pytest

import nominal as nm
from nominal.core import NominalClient


def pytest_addoption(parser):
    parser.addoption("--base-url", default="https://api.nominal.test")
    parser.addoption("--auth-token", required=True)


@pytest.fixture(scope="session")
def auth_token(pytestconfig):
    return pytestconfig.getoption("auth_token")


@pytest.fixture(scope="session")
def base_url(pytestconfig):
    return pytestconfig.getoption("base_url")


@pytest.fixture(scope="session", autouse=True)
def set_connection(base_url, auth_token) -> Iterator[None]:
    client = NominalClient.create(base_url=base_url, token=auth_token)
    with mock.patch("nominal.nominal.get_default_client", return_value=client):
        yield


@pytest.fixture(scope="session")
def csv_data():
    return b"""\
timestamp,temperature,humidity
2024-09-05T18:00:00Z,20,50
2024-09-05T18:01:00Z,21,49
2024-09-05T18:02:00Z,22,48
2024-09-05T18:03:00Z,23,47
2024-09-05T18:04:00Z,24,46
2024-09-05T18:05:00Z,25,45
2024-09-05T18:06:00Z,26,44
2024-09-05T18:07:00Z,27,43
2024-09-05T18:08:00Z,28,42
2024-09-05T18:09:00Z,29,41
"""


@pytest.fixture(scope="session")
<<<<<<< HEAD
def mp4_data():
    """From chromium tests: https://github.com/chromium/chromium/blob/main/media/test/data/bear-1280x720.mp4

    To download:
        curl https://raw.githubusercontent.com/chromium/chromium/main/media/test/data/bear-1280x720.mp4 -o data/bear-1280x720.mp4
    """
    path = Path(__file__).parent / "data/bear-1280x720.mp4"
    return open(path, "rb").read()
=======
def csv_data2():
    return b"""\
timestamp,temperature,humidity
2024-09-05T18:10:00Z,30,40
2024-09-05T18:11:00Z,31,39
2024-09-05T18:12:00Z,32,38
2024-09-05T18:13:00Z,33,37
2024-09-05T18:14:00Z,34,36
2024-09-05T18:15:00Z,35,35
2024-09-05T18:16:00Z,36,34
2024-09-05T18:17:00Z,37,33
2024-09-05T18:18:00Z,38,32
2024-09-05T18:19:00Z,39,31
"""
>>>>>>> cc97de8c
<|MERGE_RESOLUTION|>--- conflicted
+++ resolved
@@ -46,18 +46,7 @@
 2024-09-05T18:09:00Z,29,41
 """
 
-
-@pytest.fixture(scope="session")
-<<<<<<< HEAD
-def mp4_data():
-    """From chromium tests: https://github.com/chromium/chromium/blob/main/media/test/data/bear-1280x720.mp4
-
-    To download:
-        curl https://raw.githubusercontent.com/chromium/chromium/main/media/test/data/bear-1280x720.mp4 -o data/bear-1280x720.mp4
-    """
-    path = Path(__file__).parent / "data/bear-1280x720.mp4"
-    return open(path, "rb").read()
-=======
+  
 def csv_data2():
     return b"""\
 timestamp,temperature,humidity
@@ -72,4 +61,14 @@
 2024-09-05T18:18:00Z,38,32
 2024-09-05T18:19:00Z,39,31
 """
->>>>>>> cc97de8c
+
+
+@pytest.fixture(scope="session")
+def mp4_data():
+    """From chromium tests: https://github.com/chromium/chromium/blob/main/media/test/data/bear-1280x720.mp4
+
+    To download:
+        curl https://raw.githubusercontent.com/chromium/chromium/main/media/test/data/bear-1280x720.mp4 -o data/bear-1280x720.mp4
+    """
+    path = Path(__file__).parent / "data/bear-1280x720.mp4"
+    return open(path, "rb").read()